export { DetailedApplicantFactory as detailedApplicant } from './detailed-applicant'
export { ListingFactory as listing } from './listing'
<<<<<<< HEAD
export { ParkingSpaceFactory as parkingSpace } from './parking-space'
=======
export { VacantParkingSpaceFactory as vacantParkingSpace } from './vacant-parkingspace'
>>>>>>> f39ef5e6
export { OfferFactory as offer } from './offer'
export { OfferWithRentalObjectCodeFactory as offerWithRentalObjectCode } from './offer'
export { DetailedOfferFactory as detailedOffer } from './offer'
export { ApplicantFactory as applicant } from './applicant'
export { CompanyFactory as company } from './company'
export { ContactFactory as contact } from './contact'
export { LeaseFactory as lease } from './lease'
export { WaitingListFactory as waitingList } from './waiting-list'
export { ApartmentInfoFactory as apartmentInfo } from './apartment-info'
export { RentalPropertyInfoFactory as rentalPropertyInfo } from './rental-property-info'
export { TenantFactory as tenant } from './tenant'
export {
  WorkOrderFactory as workOrder,
  XpandWorkOrderFactory as xpandWorkOrder,
  XpandWorkOrderDetailsFactory as xpandWorkOrderDetails,
  CreateWorkOrderFactory as createWorkOrder,
  CreateWorkOrderDetailsFactory as createWorkOrderDetails,
} from './work-order'
export {
  XpandWorkOrderFactory as externalXpandWorkOrder,
  XpandWorkOrderDetailsFactory as externalXpandWorkOrderDetails,
  OdooWorkOrderFactory as externalOdooWorkOrder,
} from './work-order-external'
export { MaintenanceUnitInfoFactory as maintenanceUnitInfo } from './maintenance-unit-info'
export {
  ApplicationProfileFactory as applicationProfile,
  ApplicationProfileHousingReferenceFactory as applicationProfileHousingReference,
} from './application-profile'
export { ResidenceFactory as residence } from './residence'
export { ResidenceDetailsFactory as residenceDetails } from './residence-details'
export { PropertyFactory as property } from './property'
export { PropertyDetailsFactory as propertyDetails } from './property-details'
export { StaircaseFactory as staircase } from './staircase'
export { ResidenceSearchResultFactory as residenceSearchResult } from './residence-search-result'
export { RoomFactory as room } from './room'<|MERGE_RESOLUTION|>--- conflicted
+++ resolved
@@ -1,10 +1,7 @@
 export { DetailedApplicantFactory as detailedApplicant } from './detailed-applicant'
 export { ListingFactory as listing } from './listing'
-<<<<<<< HEAD
 export { ParkingSpaceFactory as parkingSpace } from './parking-space'
-=======
 export { VacantParkingSpaceFactory as vacantParkingSpace } from './vacant-parkingspace'
->>>>>>> f39ef5e6
 export { OfferFactory as offer } from './offer'
 export { OfferWithRentalObjectCodeFactory as offerWithRentalObjectCode } from './offer'
 export { DetailedOfferFactory as detailedOffer } from './offer'
