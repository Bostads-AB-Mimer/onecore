--- conflicted
+++ resolved
@@ -11,11 +11,7 @@
 
 import { AdapterResult } from './../types'
 import config from '../../common/config'
-<<<<<<< HEAD
 import { getListingByListingId } from './listings'
-import { getParkingSpaceByCode } from './rental-objects'
-=======
->>>>>>> edee5371
 
 //todo: move to global config or handle error statuses in middleware
 axios.defaults.validateStatus = function (status) {
