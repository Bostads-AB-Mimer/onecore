--- conflicted
+++ resolved
@@ -527,7 +527,6 @@
   }
 }
 
-<<<<<<< HEAD
 // ==================== COMPONENT TYPES ====================
 
 type GetComponentTypesResponse = components['schemas']['ComponentType'][]
@@ -897,7 +896,7 @@
   limit?: number
 ): Promise<AdapterResult<GetComponentsResponse, 'unknown'>> {
   try {
-    const response = await client().GET('/components-new', {
+    const response = await client().GET('/components', {
       params: { query: { modelId, status, page, limit } },
     })
 
@@ -918,7 +917,7 @@
   id: string
 ): Promise<AdapterResult<GetComponentResponse, 'unknown' | 'not_found'>> {
   try {
-    const response = await client().GET('/components-new/{id}', {
+    const response = await client().GET('/components/{id}', {
       params: { path: { id } },
     })
 
@@ -941,7 +940,7 @@
   data: components['schemas']['CreateComponentRequest']
 ): Promise<AdapterResult<GetComponentResponse, 'unknown'>> {
   try {
-    const response = await client().POST('/components-new', {
+    const response = await client().POST('/components', {
       body: data as any,
     })
 
@@ -961,7 +960,7 @@
   data: components['schemas']['UpdateComponentRequest']
 ): Promise<AdapterResult<GetComponentResponse, 'unknown' | 'not_found'>> {
   try {
-    const response = await client().PUT('/components-new/{id}', {
+    const response = await client().PUT('/components/{id}', {
       params: { path: { id } },
       body: data as any,
     })
@@ -985,7 +984,7 @@
   id: string
 ): Promise<AdapterResult<void, 'unknown' | 'not_found'>> {
   try {
-    const response = await client().DELETE('/components-new/{id}', {
+    const response = await client().DELETE('/components/{id}', {
       params: { path: { id } },
     })
 
@@ -1120,8 +1119,18 @@
 
     if (response.response.status === 404) {
       return { ok: false, err: 'not_found' }
-=======
-type GetComponentsByRoomIdResponse = components['schemas']['Component'][]
+    }
+
+    return { ok: false, err: 'unknown' }
+  } catch (err) {
+    logger.error({ err }, 'property-base-adapter.deleteComponentInstallation')
+    return { ok: false, err: 'unknown' }
+  }
+}
+
+// ==================== COMPONENTS BY ROOM ====================
+
+type GetComponentsByRoomIdResponse = components['schemas']['ComponentInstance'][]
 
 export async function getComponentsByRoomId(
   roomId: string
@@ -1139,16 +1148,11 @@
 
     if (fetchResponse.response.status === 404) {
       return { ok: false, err: 'not-found' }
->>>>>>> fa0cc007
-    }
-
-    return { ok: false, err: 'unknown' }
-  } catch (err) {
-<<<<<<< HEAD
-    logger.error({ err }, 'property-base-adapter.deleteComponentInstallation')
-=======
+    }
+
+    return { ok: false, err: 'unknown' }
+  } catch (err) {
     logger.error({ err }, 'property-base-adapter.getComponentsByRoomId')
->>>>>>> fa0cc007
     return { ok: false, err: 'unknown' }
   }
 }