import * as leasingAdapter from '../../../../adapters/leasing-adapter'
import * as communicationAdapter from '../../../../adapters/communication-adapter'

import {
  DetailedOffer,
  Listing,
  OfferStatus,
  OfferWithRentalObjectCode,
  RentalObject,
  ReplyToOfferErrorCodes,
  WaitingListType,
} from '@onecore/types'

import { ProcessResult, ProcessStatus } from '../../../../common/types'
import * as replyProcesses from '../reply-to-offer'
import * as createOfferProcesses from '../create-offer'
import * as factory from '../../../../../test/factories'
import { AdapterResult } from 'core/src/adapters/types'

describe('replyToOffer', () => {
  // Mock out all top level functions, such as get, put, delete and post:
  jest.mock('axios')

  let getOfferByIdSpy: jest.SpyInstance<
      Promise<AdapterResult<DetailedOffer, 'not-found' | 'unknown'>>,
      [offerId: number],
      any
    >,
    getListingByListingIdSpy: jest.SpyInstance<
      Promise<Listing | undefined>,
      [listingId: number],
      any
    >,
    createLeaseSpy: jest.SpyInstance<
      Promise<any>,
      [
        objectId: string,
        contactId: string,
        fromDate: string,
        companyCode: string,
      ],
      any
    >,
    getOffersForContactSpy: jest.SpyInstance<
      Promise<
        AdapterResult<OfferWithRentalObjectCode[], 'not-found' | 'unknown'>
      >,
      [contactCode: string],
      any
    >,
    resetWaitingListSpy: jest.SpyInstance<
      Promise<AdapterResult<undefined, 'unknown' | 'not-in-waiting-list'>>,
      [contactCode: string, waitingListType: WaitingListType],
      any
    >,
    sendNotificationToRoleSpy: jest.SpyInstance<
      Promise<any>,
      [recipientRole: string, subject: string, message: string],
      any
    >,
    closeOfferByAcceptSpy: jest.SpyInstance<
      Promise<AdapterResult<null, 'unknown' | 'offer-not-found'>>,
      [offerId: number],
      any
    >,
    getParkingSpaceByCodeSpy: jest.SpyInstance<
      Promise<AdapterResult<RentalObject, 'not-found' | 'unknown'>>,
      [rentalObjectCode: string],
      any
    >,
    denyOfferSpy: jest.SpyInstance<
      Promise<ProcessResult<{ listingId: number }, ReplyToOfferErrorCodes>>,
      [offerId: number],
      any
    >,
    closeOfferByDenySpy: jest.SpyInstance<
      Promise<AdapterResult<null, 'unknown' | 'offer-not-found'>>,
      [offerId: number],
      any
    >

  beforeEach(() => {
    getOfferByIdSpy = jest.spyOn(leasingAdapter, 'getOfferByOfferId')
    getListingByListingIdSpy = jest.spyOn(
      leasingAdapter,
      'getListingByListingId'
    )
    createLeaseSpy = jest.spyOn(leasingAdapter, 'createLease')
    getOffersForContactSpy = jest.spyOn(leasingAdapter, 'getOffersForContact')
    resetWaitingListSpy = jest.spyOn(leasingAdapter, 'resetWaitingList')

    sendNotificationToRoleSpy = jest.spyOn(
      communicationAdapter,
      'sendNotificationToRole'
    )

    closeOfferByAcceptSpy = jest.spyOn(leasingAdapter, 'closeOfferByAccept')
    closeOfferByDenySpy = jest.spyOn(leasingAdapter, 'closeOfferByDeny')
    denyOfferSpy = jest.spyOn(replyProcesses, 'denyOffer')
    getParkingSpaceByCodeSpy = jest.spyOn(
      leasingAdapter,
      'getParkingSpaceByCode'
    )

    jest.resetAllMocks()
  })
  afterEach(jest.restoreAllMocks)

  describe('acceptOffer', () => {
    it('returns a process error if no offer found', async () => {
      getOfferByIdSpy.mockResolvedValueOnce({ ok: false, err: 'not-found' })

      const result = await replyProcesses.acceptOffer(123)

      expect(result).toEqual({
        processStatus: ProcessStatus.failed,
        error: ReplyToOfferErrorCodes.NoOffer,
        httpStatus: 404,
        response: {
          message: 'The offer 123 does not exist or could not be retrieved.',
          errorCode: ReplyToOfferErrorCodes.NoOffer,
        },
      })
    })

    it('returns a process error if no listing found', async () => {
      const offer = factory.detailedOffer.build()
      getOfferByIdSpy.mockResolvedValueOnce({
        ok: true,
        data: offer,
      })
      getListingByListingIdSpy.mockResolvedValueOnce(undefined)

      const result = await replyProcesses.acceptOffer(123)

      expect(result).toEqual({
        processStatus: ProcessStatus.failed,
        error: ReplyToOfferErrorCodes.NoListing,
        httpStatus: 404,
        response: {
          message: `The listing ${offer.rentalObjectCode} cannot be found.`,
          errorCode: ReplyToOfferErrorCodes.NoListing,
        },
      })
    })

    it('returns success if reset waiting lists fails', async () => {
      const offer = factory.detailedOffer.build()
      getOfferByIdSpy.mockResolvedValueOnce({
        ok: true,
        data: offer,
      })

      const listing = factory.listing.build()
      getListingByListingIdSpy.mockResolvedValue(listing)
      getParkingSpaceByCodeSpy.mockResolvedValue({
        ok: true,
        data: factory.vacantParkingSpace
          .params({
            rentalObjectCode: listing.rentalObjectCode,
          })
          .build(),
      })

<<<<<<< HEAD
      closeOfferByAcceptSpy.mockResolvedValueOnce({ ok: true, data: null })
      denyOfferSpy.mockResolvedValue({
        processStatus: ProcessStatus.successful,
      } as ProcessResult)
      createLeaseSpy.mockResolvedValueOnce(factory.lease.build())
=======
      closeOfferSpy.mockResolvedValueOnce({ ok: true, data: null })
      createLeaseSpy.mockResolvedValueOnce({
        ok: true,
        data: '123-123-123-123/1',
      })
>>>>>>> 1c2eab1a
      getOffersForContactSpy.mockResolvedValueOnce({
        ok: true,
        data: factory.offerWithRentalObjectCode.buildList(2, {
          id: offer.id + 1,
          status: OfferStatus.Active,
          offeredApplicant: {
            id: offer.offeredApplicant.id,
          },
        }),
      })
      resetWaitingListSpy.mockResolvedValue({
        ok: false,
        err: 'not-in-waiting-list',
      })

      const result = await replyProcesses.acceptOffer(123)

      expect(result).toEqual({
        processStatus: ProcessStatus.successful,
        httpStatus: 202,
        data: null,
      })
    })

    it('returns a process error if create lease fails', async () => {
      const offer = factory.detailedOffer.build()
      getOfferByIdSpy.mockResolvedValueOnce({
        ok: true,
        data: offer,
      })

      const listing = factory.listing.build()
      getListingByListingIdSpy.mockResolvedValue(listing)

      getParkingSpaceByCodeSpy.mockResolvedValue({
        ok: true,
        data: factory.vacantParkingSpace
          .params({
            rentalObjectCode: listing.rentalObjectCode,
          })
          .build(),
      })

      createLeaseSpy.mockImplementation(() => {
        throw new Error('Lease not created')
      })

      const result = await replyProcesses.acceptOffer(offer.id)

      expect(result).toEqual({
        processStatus: ProcessStatus.failed,
        error: ReplyToOfferErrorCodes.CreateLeaseFailure,
        httpStatus: 500,
        response: {
          message: `Create Lease for ${offer.id} failed.`,
          errorCode: ReplyToOfferErrorCodes.CreateLeaseFailure,
        },
      })
    })

    it('returns success even if sendNotificationToRole fails', async () => {
      const offer = factory.detailedOffer.build()

      getOfferByIdSpy.mockResolvedValueOnce({
        ok: true,
        data: offer,
      })

      const listing = factory.listing.build()
      getListingByListingIdSpy.mockResolvedValue(listing)

      getParkingSpaceByCodeSpy.mockResolvedValue({
        ok: true,
        data: factory.vacantParkingSpace
          .params({
            rentalObjectCode: listing.rentalObjectCode,
          })
          .build(),
      })

      closeOfferByAcceptSpy.mockResolvedValueOnce({ ok: true, data: null })
      denyOfferSpy.mockResolvedValue({
        processStatus: ProcessStatus.successful,
      } as ProcessResult)
      createLeaseSpy.mockResolvedValueOnce({
        ok: true,
        data: '123-123-123-123/1',
      })
      getOffersForContactSpy.mockResolvedValueOnce({
        ok: true,
        data: factory.offerWithRentalObjectCode.buildList(2, {
          id: offer.id + 1,
          status: OfferStatus.Active,
          offeredApplicant: {
            id: offer.offeredApplicant.id,
          },
        }),
      })
      resetWaitingListSpy.mockResolvedValue({
        ok: true,
        data: undefined,
      })
      sendNotificationToRoleSpy.mockImplementationOnce(() => {
        throw new Error('Email not sent')
      })

      const result = await replyProcesses.acceptOffer(123)

      expect(result).toEqual({
        processStatus: ProcessStatus.successful,
        httpStatus: 202,
        data: null,
      })
    })

    it('calls denyOffer with remaining offers if exists', async () => {
      const offer = factory.detailedOffer.build()
      getOfferByIdSpy.mockResolvedValueOnce({
        ok: true,
        data: offer,
      })

      const listing = factory.listing.build()
      getListingByListingIdSpy.mockResolvedValue(listing)

      getParkingSpaceByCodeSpy.mockResolvedValue({
        ok: true,
        data: factory.vacantParkingSpace
          .params({
            rentalObjectCode: listing.rentalObjectCode,
          })
          .build(),
      })

<<<<<<< HEAD
      closeOfferByAcceptSpy.mockResolvedValueOnce({ ok: true, data: null })
      createLeaseSpy.mockResolvedValueOnce(factory.lease.build())
=======
      closeOfferSpy.mockResolvedValueOnce({ ok: true, data: null })
      createLeaseSpy.mockResolvedValueOnce({
        ok: true,
        data: '123-123-123-123/1',
      })
>>>>>>> 1c2eab1a

      getOffersForContactSpy.mockResolvedValueOnce({
        ok: true,
        data: factory.offerWithRentalObjectCode.buildList(2, {
          id: offer.id + 1,
          status: OfferStatus.Active,
          offeredApplicant: {
            id: offer.offeredApplicant.id,
          },
        }),
      })
      resetWaitingListSpy.mockResolvedValue({ ok: true, data: undefined })

      denyOfferSpy.mockResolvedValue({
        processStatus: ProcessStatus.successful,
      } as ProcessResult)

      const result = await replyProcesses.acceptOffer(123)

      expect(result).toMatchObject({
        processStatus: ProcessStatus.successful,
      })

      expect(denyOfferSpy).toHaveBeenCalledTimes(2)
    })

    it('closes accepted offers listing', async () => {
      const offer = factory.detailedOffer.build()
      getOfferByIdSpy.mockResolvedValueOnce({
        ok: true,
        data: offer,
      })

      const listing = factory.listing.build()
      getListingByListingIdSpy.mockResolvedValue(listing)

      getParkingSpaceByCodeSpy.mockResolvedValue({
        ok: true,
        data: factory.vacantParkingSpace
          .params({
            rentalObjectCode: listing.rentalObjectCode,
          })
          .build(),
      })

<<<<<<< HEAD
      closeOfferByAcceptSpy.mockResolvedValueOnce({ ok: true, data: null })
      createLeaseSpy.mockResolvedValueOnce(factory.lease.build())
=======
      closeOfferSpy.mockResolvedValueOnce({ ok: true, data: null })
      createLeaseSpy.mockResolvedValueOnce({
        ok: true,
        data: '123-123-123-123/1',
      })
>>>>>>> 1c2eab1a

      getOffersForContactSpy.mockResolvedValueOnce({
        ok: true,
        data: [],
      })
      resetWaitingListSpy.mockResolvedValue({ ok: true, data: undefined })

      denyOfferSpy.mockResolvedValue({
        processStatus: ProcessStatus.successful,
      } as ProcessResult)

      const result = await replyProcesses.acceptOffer(123)

      expect(result).toMatchObject({
        processStatus: ProcessStatus.successful,
      })
    })

    it('creates a lease with start date today if there is no vacant from date', async () => {
      closeOfferByAcceptSpy.mockResolvedValueOnce({ ok: true, data: null })

      getOfferByIdSpy.mockResolvedValueOnce({
        ok: true,
        data: factory.detailedOffer.build(),
      })
      createLeaseSpy.mockResolvedValueOnce(factory.lease.build())
      getOffersForContactSpy.mockResolvedValueOnce({
        ok: true,
        data: [],
      })
      resetWaitingListSpy.mockResolvedValue({ ok: true, data: undefined })

      denyOfferSpy.mockResolvedValue({
        processStatus: ProcessStatus.successful,
      } as ProcessResult)

      const listing = factory.listing.build()
      getListingByListingIdSpy.mockResolvedValue(listing)

      getParkingSpaceByCodeSpy.mockResolvedValue({
        ok: true,
        data: factory.vacantParkingSpace
          .params({
            rentalObjectCode: listing.rentalObjectCode,
            vacantFrom: undefined,
          })
          .build(),
      })

      await replyProcesses.acceptOffer(123)

      expect(createLeaseSpy).toHaveBeenCalledTimes(1)

      const callArgs = createLeaseSpy.mock.calls[0]
      expect(callArgs[2] && new Date(callArgs[2])).toBeSameDayAs(new Date())
    })
    it('creates a lease with start date the day that the rental object is vacant if that is today or in the future', async () => {
      closeOfferByAcceptSpy.mockResolvedValueOnce({ ok: true, data: null })

      getOfferByIdSpy.mockResolvedValueOnce({
        ok: true,
        data: factory.detailedOffer.build(),
      })
      createLeaseSpy.mockResolvedValueOnce(factory.lease.build())
      getOffersForContactSpy.mockResolvedValueOnce({
        ok: true,
        data: [],
      })
      resetWaitingListSpy.mockResolvedValue({ ok: true, data: undefined })

      denyOfferSpy.mockResolvedValue({
        processStatus: ProcessStatus.successful,
      } as ProcessResult)

      const listing = factory.listing.build()
      getListingByListingIdSpy.mockResolvedValue(listing)

      const oneMonthFromNow = new Date()
      oneMonthFromNow.setMonth(oneMonthFromNow.getMonth() + 1)

      getParkingSpaceByCodeSpy.mockResolvedValue({
        ok: true,
        data: factory.vacantParkingSpace
          .params({
            rentalObjectCode: listing.rentalObjectCode,
            vacantFrom: oneMonthFromNow,
          })
          .build(),
      })

      await replyProcesses.acceptOffer(123)

      expect(createLeaseSpy).toHaveBeenCalledTimes(1)

      const callArgs = createLeaseSpy.mock.calls[0]
      expect(callArgs[2] && new Date(callArgs[2])).toBeSameDayAs(
        oneMonthFromNow
      )
    })

    it('creates a lease with start date today if the last contract ended in the past', async () => {
      closeOfferByAcceptSpy.mockResolvedValueOnce({ ok: true, data: null })

      getOfferByIdSpy.mockResolvedValueOnce({
        ok: true,
        data: factory.detailedOffer.build(),
      })
      createLeaseSpy.mockResolvedValueOnce(factory.lease.build())
      getOffersForContactSpy.mockResolvedValueOnce({
        ok: true,
        data: [],
      })
      resetWaitingListSpy.mockResolvedValue({ ok: true, data: undefined })

      denyOfferSpy.mockResolvedValue({
        processStatus: ProcessStatus.successful,
      } as ProcessResult)

      const listing = factory.listing.build()
      getListingByListingIdSpy.mockResolvedValue(listing)

      getParkingSpaceByCodeSpy.mockResolvedValue({
        ok: true,
        data: factory.vacantParkingSpace
          .params({
            rentalObjectCode: listing.rentalObjectCode,
            vacantFrom: new Date('2023-01-01'),
          })
          .build(),
      })

      await replyProcesses.acceptOffer(123)

      expect(createLeaseSpy).toHaveBeenCalledTimes(1)

      const callArgs = createLeaseSpy.mock.calls[0]
      expect(callArgs[2] && new Date(callArgs[2])).toBeSameDayAs(new Date())
    })

    it('creates a lease with start date today even after 23:00 local time', async () => {
      // Mock system time to 23:30 local time
      const lateHour = new Date()
      lateHour.setHours(23, 30, 0, 0)
      jest.useFakeTimers().setSystemTime(lateHour)

      closeOfferByAcceptSpy.mockResolvedValueOnce({ ok: true, data: null })

      getOfferByIdSpy.mockResolvedValueOnce({
        ok: true,
        data: factory.detailedOffer.build(),
      })
      createLeaseSpy.mockResolvedValueOnce(factory.lease.build())
      getOffersForContactSpy.mockResolvedValueOnce({
        ok: true,
        data: [],
      })
      resetWaitingListSpy.mockResolvedValue({ ok: true, data: undefined })

      denyOfferSpy.mockResolvedValue({
        processStatus: ProcessStatus.successful,
      } as ProcessResult)

      const listing = factory.listing.build()
      getListingByListingIdSpy.mockResolvedValue(listing)

      getParkingSpaceByCodeSpy.mockResolvedValue({
        ok: true,
        data: factory.vacantParkingSpace
          .params({
            rentalObjectCode: listing.rentalObjectCode,
            vacantFrom: undefined,
          })
          .build(),
      })

      await replyProcesses.acceptOffer(123)

      expect(createLeaseSpy).toHaveBeenCalledTimes(1)
      const callArgs = createLeaseSpy.mock.calls[0]
      // Kontrollera att datumet är samma dag i UTC som det mockade datumet
      expect(callArgs[2] && new Date(callArgs[2])).toBeSameDayAs(
        new Date(lateHour.toISOString())
      )

      jest.useRealTimers()
    })

    it('creates a lease with start date today when vacantFrom is today at 23:59', async () => {
      // Set vacantFrom to today at 23:59 UTC
      const now = new Date()
      const vacantFrom = new Date(
        Date.UTC(
          now.getUTCFullYear(),
          now.getUTCMonth(),
          now.getUTCDate(),
          23,
          59,
          0,
          0
        )
      )

      closeOfferByAcceptSpy.mockResolvedValueOnce({ ok: true, data: null })

      getOfferByIdSpy.mockResolvedValueOnce({
        ok: true,
        data: factory.detailedOffer.build(),
      })
      createLeaseSpy.mockResolvedValueOnce(factory.lease.build())
      getOffersForContactSpy.mockResolvedValueOnce({
        ok: true,
        data: [],
      })
      resetWaitingListSpy.mockResolvedValue({ ok: true, data: undefined })

      denyOfferSpy.mockResolvedValue({
        processStatus: ProcessStatus.successful,
      } as ProcessResult)

      const listing = factory.listing.build()
      getListingByListingIdSpy.mockResolvedValue(listing)

      getParkingSpaceByCodeSpy.mockResolvedValue({
        ok: true,
        data: factory.vacantParkingSpace
          .params({
            rentalObjectCode: listing.rentalObjectCode,
            vacantFrom: vacantFrom,
          })
          .build(),
      })

      await replyProcesses.acceptOffer(123)

      expect(createLeaseSpy).toHaveBeenCalledTimes(1)
      const callArgs = createLeaseSpy.mock.calls[0]
      // Kontrollera att lease-datumet är samma dag som idag (UTC)
      expect(new Date(callArgs[2])).toBeSameDayAs(new Date())
    })
  })

  describe('denyOffer', () => {
    beforeEach(() => {
      denyOfferSpy.mockRestore()
    })

    it('returns a process error if no offer found', async () => {
      getOfferByIdSpy.mockResolvedValueOnce({ ok: false, err: 'not-found' })

      const result = await replyProcesses.denyOffer(123)

      expect(result).toEqual({
        processStatus: ProcessStatus.failed,
        error: ReplyToOfferErrorCodes.NoOffer,
        httpStatus: 404,
        response: {
          message: 'The offer 123 does not exist or could not be retrieved.',
          errorCode: ReplyToOfferErrorCodes.NoOffer,
        },
      })
    })

    it('returns a process error if no listing found', async () => {
      const offer = factory.detailedOffer.build()
      getOfferByIdSpy.mockResolvedValueOnce({
        ok: true,
        data: offer,
      })
      getListingByListingIdSpy.mockResolvedValueOnce(undefined)

      const result = await replyProcesses.denyOffer(123)

      expect(result).toEqual({
        processStatus: ProcessStatus.failed,
        error: ReplyToOfferErrorCodes.NoListing,
        httpStatus: 404,
        response: {
          message: `The listing ${offer.listingId} cannot be found.`,
          errorCode: ReplyToOfferErrorCodes.NoListing,
        },
      })
    })

    it('tries to create new offer', async () => {
      const offer = factory.detailedOffer.build()
      getOfferByIdSpy.mockResolvedValueOnce({
        ok: true,
        data: offer,
      })

      closeOfferByDenySpy.mockResolvedValueOnce({ ok: true, data: null })

      const listing = factory.listing.build()
      getListingByListingIdSpy.mockResolvedValue(listing)

      getParkingSpaceByCodeSpy.mockResolvedValue({
        ok: true,
        data: factory.vacantParkingSpace
          .params({
            rentalObjectCode: listing.rentalObjectCode,
          })
          .build(),
      })

      const createOffer = jest
        .spyOn(createOfferProcesses, 'createOfferForInternalParkingSpace')
        .mockResolvedValueOnce({
          data: null,
          processStatus: ProcessStatus.successful,
          httpStatus: 200,
        })

      const result = await replyProcesses.denyOffer(123)

      expect(result).toEqual({
        processStatus: ProcessStatus.successful,
        httpStatus: 202,
        data: { listingId: expect.any(Number) },
      })
      expect(createOffer).toHaveBeenCalledTimes(1)
    })
  })

  describe('expireOffer', () => {
    it('returns a process error if no offer found', async () => {
      getOfferByIdSpy.mockResolvedValueOnce({ ok: false, err: 'not-found' })

      const result = await replyProcesses.expireOffer(123)

      expect(result).toEqual({
        processStatus: ProcessStatus.failed,
        error: ReplyToOfferErrorCodes.NoOffer,
        httpStatus: 404,
        response: {
          message: 'The offer 123 does not exist or could not be retrieved.',
          errorCode: ReplyToOfferErrorCodes.NoOffer,
        },
      })
    })

    it('returns a process error if no listing found', async () => {
      const offer = factory.detailedOffer.build()
      getOfferByIdSpy.mockResolvedValueOnce({
        ok: true,
        data: offer,
      })
      getListingByListingIdSpy.mockResolvedValueOnce(undefined)

      const result = await replyProcesses.expireOffer(123)

      expect(result).toEqual({
        processStatus: ProcessStatus.failed,
        error: ReplyToOfferErrorCodes.NoListing,
        httpStatus: 404,
        response: {
          message: `The listing ${offer.listingId} does not exist or is no longer available.`,
          errorCode: ReplyToOfferErrorCodes.NoListing,
        },
      })
    })
  })
})<|MERGE_RESOLUTION|>--- conflicted
+++ resolved
@@ -162,19 +162,15 @@
           .build(),
       })
 
-<<<<<<< HEAD
-      closeOfferByAcceptSpy.mockResolvedValueOnce({ ok: true, data: null })
-      denyOfferSpy.mockResolvedValue({
-        processStatus: ProcessStatus.successful,
-      } as ProcessResult)
-      createLeaseSpy.mockResolvedValueOnce(factory.lease.build())
-=======
-      closeOfferSpy.mockResolvedValueOnce({ ok: true, data: null })
+      closeOfferByAcceptSpy.mockResolvedValueOnce({ ok: true, data: null })
+      denyOfferSpy.mockResolvedValue({
+        processStatus: ProcessStatus.successful,
+      } as ProcessResult)
       createLeaseSpy.mockResolvedValueOnce({
         ok: true,
         data: '123-123-123-123/1',
       })
->>>>>>> 1c2eab1a
+
       getOffersForContactSpy.mockResolvedValueOnce({
         ok: true,
         data: factory.offerWithRentalObjectCode.buildList(2, {
@@ -309,16 +305,11 @@
           .build(),
       })
 
-<<<<<<< HEAD
-      closeOfferByAcceptSpy.mockResolvedValueOnce({ ok: true, data: null })
-      createLeaseSpy.mockResolvedValueOnce(factory.lease.build())
-=======
-      closeOfferSpy.mockResolvedValueOnce({ ok: true, data: null })
+      closeOfferByAcceptSpy.mockResolvedValueOnce({ ok: true, data: null })
       createLeaseSpy.mockResolvedValueOnce({
         ok: true,
         data: '123-123-123-123/1',
       })
->>>>>>> 1c2eab1a
 
       getOffersForContactSpy.mockResolvedValueOnce({
         ok: true,
@@ -364,16 +355,11 @@
           .build(),
       })
 
-<<<<<<< HEAD
-      closeOfferByAcceptSpy.mockResolvedValueOnce({ ok: true, data: null })
-      createLeaseSpy.mockResolvedValueOnce(factory.lease.build())
-=======
-      closeOfferSpy.mockResolvedValueOnce({ ok: true, data: null })
+      closeOfferByAcceptSpy.mockResolvedValueOnce({ ok: true, data: null })
       createLeaseSpy.mockResolvedValueOnce({
         ok: true,
         data: '123-123-123-123/1',
       })
->>>>>>> 1c2eab1a
 
       getOffersForContactSpy.mockResolvedValueOnce({
         ok: true,
