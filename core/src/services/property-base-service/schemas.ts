--- conflicted
+++ resolved
@@ -1,4 +1,7 @@
 import { z } from 'zod'
+
+// Xpand ID validation - variable length IDs (max 15 chars) from legacy system
+const xpandIdSchema = z.string().max(15)
 
 export const BuildingSchema = z.object({
   id: z.string(),
@@ -536,7 +539,7 @@
 export type Room = z.infer<typeof RoomSchema>
 export type ParkingSpace = z.infer<typeof ParkingSpaceSchema>
 export type MaintenanceUnit = z.infer<typeof MaintenanceUnitSchema>
-<<<<<<< HEAD
+export type Component = z.infer<typeof ComponentSchema>
 export type FacilityDetails = z.infer<typeof FacilityDetailsSchema>
 
 // ==================== COMPONENTS NEW ====================
@@ -592,6 +595,24 @@
   subtype: ComponentSubtypeSchema.optional(),
 })
 
+// ComponentInstallation schema without component reference (to avoid circular reference)
+// This is used when ComponentInstallations are included in Component responses
+// For direct ComponentInstallation queries, use ComponentInstallationSchema below
+export const ComponentInstallationWithoutComponentSchema = z.object({
+  id: z.string(),
+  componentId: z.string(),
+  spaceId: xpandIdSchema.nullable(),
+  buildingPartId: xpandIdSchema.nullable(),
+  installationDate: z.string(),
+  deinstallationDate: z.string().nullable(),
+  orderNumber: z.string(),
+  cost: z.number(),
+  createdAt: z.string(),
+  updatedAt: z.string(),
+})
+
+// Component instance schema with installations included
+// The componentInstallations field uses the "WithoutComponent" version to break circular reference
 export const ComponentNewSchema = z.object({
   id: z.string(),
   modelId: z.string(),
@@ -605,13 +626,18 @@
   createdAt: z.string(),
   updatedAt: z.string(),
   model: ComponentModelSchema.optional(),
-})
-
+  componentInstallations: z
+    .array(ComponentInstallationWithoutComponentSchema)
+    .optional(),
+})
+
+// Full ComponentInstallation schema with component reference
+// Used for direct ComponentInstallation queries where the full component is needed
 export const ComponentInstallationSchema = z.object({
   id: z.string(),
   componentId: z.string(),
-  spaceId: z.string().nullable(),
-  buildingPartId: z.string().nullable(),
+  spaceId: xpandIdSchema.nullable(),
+  buildingPartId: xpandIdSchema.nullable(),
   installationDate: z.string(),
   deinstallationDate: z.string().nullable(),
   orderNumber: z.string(),
@@ -662,8 +688,8 @@
 
 export const ComponentInstallationsQueryParamsSchema = z.object({
   componentId: z.string().uuid().optional(),
-  spaceId: z.string().uuid().optional(),
-  buildingPartId: z.string().uuid().optional(),
+  spaceId: xpandIdSchema.optional(),
+  buildingPartId: xpandIdSchema.optional(),
   page: z.coerce.number().int().min(1).optional().default(1),
   limit: z.coerce.number().int().min(1).max(100).optional().default(20),
 })
@@ -745,8 +771,8 @@
 
 export const CreateComponentInstallationSchema = z.object({
   componentId: z.string().uuid(),
-  spaceId: z.string().uuid().optional(),
-  buildingPartId: z.string().uuid().optional(),
+  spaceId: xpandIdSchema.optional(),
+  buildingPartId: xpandIdSchema.optional(),
   installationDate: z.string(),
   deinstallationDate: z.string().optional(),
   orderNumber: z.string().min(1),
@@ -755,8 +781,8 @@
 
 export const UpdateComponentInstallationSchema = z.object({
   componentId: z.string().uuid().optional(),
-  spaceId: z.string().uuid().optional(),
-  buildingPartId: z.string().uuid().optional(),
+  spaceId: xpandIdSchema.optional(),
+  buildingPartId: xpandIdSchema.optional(),
   installationDate: z.string().optional(),
   deinstallationDate: z.string().optional(),
   orderNumber: z.string().min(1).optional(),
@@ -785,8 +811,4 @@
 >
 export type UpdateComponentInstallation = z.infer<
   typeof UpdateComponentInstallationSchema
->
-=======
-export type Component = z.infer<typeof ComponentSchema>
-export type FacilityDetails = z.infer<typeof FacilityDetailsSchema>
->>>>>>> fa0cc007
+>