--- conflicted
+++ resolved
@@ -351,15 +351,9 @@
   rentalPropertyId: z.string().optional(),
   code: z.string(),
   caption: z.string().nullable(),
-<<<<<<< HEAD
-  type: z.string().nullable(),
-  propertyCode: z.string().nullable(),
-  propertyName: z.string().nullable(),
-=======
   type: z.string().nullable().optional(),
   estateCode: z.string().nullable(),
   estate: z.string().nullable(),
->>>>>>> d66fad3a
 })
 
 export const FacilityDetailsSchema = z.object({
