import request from 'supertest'
import Koa from 'koa'
import KoaRouter from '@koa/router'
import bodyParser from 'koa-bodyparser'
import { z } from 'zod'

import { routes } from '../index'
import * as propertyBaseAdapter from '../../../adapters/property-base-adapter'
import * as leasingAdapter from '../../../adapters/leasing-adapter'

import * as factory from '../../../../test/factories'
import {
  CompanySchema,
  PropertySchema,
  ResidenceSchema,
  RoomSchema,
  StaircaseSchema,
  MaintenanceUnitSchema,
  ResidenceByRentalIdSchema,
  FacilityDetailsSchema,
} from '../schemas'
import { LeaseStatus } from '@onecore/types'

const app = new Koa()
const router = new KoaRouter()
routes(router)
app.use(bodyParser())
app.use(router.routes())

beforeEach(jest.resetAllMocks)
describe('@onecore/property-service', () => {
  describe('GET /propertyBase/buildings/by-building-code/:buildingCode', () => {
    it('returns 200 and a building by code', async () => {
      const buildingMock = factory.building.build()
      const getBuildingSpy = jest
        .spyOn(propertyBaseAdapter, 'getBuildingByCode')
        .mockResolvedValueOnce({ ok: true, data: buildingMock })

      const res = await request(app.callback()).get(
        `/propertyBase/buildings/by-building-code/${buildingMock.code}`
      )

      expect(res.status).toBe(200)
      expect(getBuildingSpy).toHaveBeenCalledWith(buildingMock.code)
      expect(JSON.stringify(res.body.content)).toEqual(
        JSON.stringify(buildingMock)
      )
    })

    it('returns 404 if no building is found', async () => {
      const getBuildingSpy = jest
        .spyOn(propertyBaseAdapter, 'getBuildingByCode')
        .mockResolvedValueOnce({ ok: false, err: 'not-found' })

      const res = await request(app.callback()).get(
        '/propertyBase/buildings/by-building-code/123-456'
      )

      expect(res.status).toBe(404)
      expect(getBuildingSpy).toHaveBeenCalledWith('123-456')
    })

    it('returns 500 if an error occurs', async () => {
      const getBuildingSpy = jest
        .spyOn(propertyBaseAdapter, 'getBuildingByCode')
        .mockResolvedValueOnce({ ok: false, err: 'unknown' })

      const res = await request(app.callback()).get(
        '/propertyBase/buildings/by-building-code/123-456'
      )

      expect(res.status).toBe(500)
      expect(getBuildingSpy).toHaveBeenCalledWith('123-456')
    })
  })

  describe('GET /propertyBase/companies', () => {
    it('returns 200 and a list of companies', async () => {
      const companiesMock = factory.company.buildList(3)
      const getCompaniesSpy = jest
        .spyOn(propertyBaseAdapter, 'getCompanies')
        .mockResolvedValueOnce({ ok: true, data: companiesMock })
      const res = await request(app.callback()).get('/propertyBase/companies')
      expect(res.status).toBe(200)
      expect(getCompaniesSpy).toHaveBeenCalled()
      expect(JSON.stringify(res.body.content)).toEqual(
        JSON.stringify(companiesMock)
      )
      expect(() => z.array(CompanySchema).parse(res.body.content)).not.toThrow()
    })
  })

  describe('GET /propertyBase/properties', () => {
    it('returns 200 and a list of properties', async () => {
      const propertiesMock = factory.property.buildList(3)
      const getPropertiesSpy = jest
        .spyOn(propertyBaseAdapter, 'getProperties')
        .mockResolvedValueOnce({ ok: true, data: propertiesMock })

      const res = await request(app.callback()).get(
        `/propertyBase/properties?companyCode=123`
      )

      expect(res.status).toBe(200)
      expect(getPropertiesSpy).toHaveBeenCalled()
      expect(JSON.stringify(res.body.content)).toEqual(
        JSON.stringify(propertiesMock)
      )
      expect(() =>
        z.array(PropertySchema).parse(res.body.content)
      ).not.toThrow()
    })

    it('returns 400 if company code is missing', async () => {
      const res = await request(app.callback()).get(`/propertyBase/properties`)

      expect(res.status).toBe(400)
    })
  })

  describe('GET /propertyBase/properties/:propertyId', () => {
    it('returns 200 and a property', async () => {
      const propertyDetails = factory.propertyDetails.build()
      const getPropertyDetailsSpy = jest
        .spyOn(propertyBaseAdapter, 'getPropertyDetails')
        .mockResolvedValueOnce({ ok: true, data: propertyDetails })

      const res = await request(app.callback()).get(
        `/propertyBase/properties/${propertyDetails.id}`
      )

      expect(res.status).toBe(200)
      expect(getPropertyDetailsSpy).toHaveBeenCalled()
      expect(JSON.stringify(res.body.content)).toEqual(
        JSON.stringify(propertyDetails)
      )
      expect(() => PropertySchema.parse(res.body.content)).not.toThrow()
    })

    it('returns 404 if no property is found', async () => {
      const getPropertyDetailsSpy = jest
        .spyOn(propertyBaseAdapter, 'getPropertyDetails')
        .mockResolvedValueOnce({ ok: false, err: 'not-found' })

      const res = await request(app.callback()).get(
        '/propertyBase/properties/1234567890'
      )

      expect(res.status).toBe(404)
      expect(getPropertyDetailsSpy).toHaveBeenCalled()
    })
  })

  describe('GET /propertyBase/properties/search', () => {
    it('returns 200 and a list of properties', async () => {
      const propertiesMock = factory.property.buildList(3)
      const getPropertiesSpy = jest
        .spyOn(propertyBaseAdapter, 'searchProperties')
        .mockResolvedValueOnce({ ok: true, data: propertiesMock })

      const res = await request(app.callback()).get(
        `/propertyBase/properties/search?q=KVARTER%201`
      )

      expect(res.status).toBe(200)
      expect(getPropertiesSpy).toHaveBeenCalled()
      expect(JSON.stringify(res.body.content)).toEqual(
        JSON.stringify(propertiesMock)
      )
      expect(() =>
        z.array(PropertySchema).parse(res.body.content)
      ).not.toThrow()
    })

    it('returns 400 if query parameter is missing', async () => {
      const res = await request(app.callback()).get(
        `/propertyBase/properties/search`
      )

      expect(res.status).toBe(400)
    })

    it('returns 500 if an error occurs', async () => {
      const getPropertiesSpy = jest
        .spyOn(propertyBaseAdapter, 'searchProperties')
        .mockResolvedValueOnce({ ok: false, err: 'unknown' })

      const res = await request(app.callback()).get(
        `/propertyBase/properties/search?q=KVARTER%201`
      )

      expect(res.status).toBe(500)
      expect(getPropertiesSpy).toHaveBeenCalled()
    })
  })

  describe('GET /propertyBase/residences', () => {
    it('returns 200 and a list of residences', async () => {
      const residences = factory.residence.buildList(3)
      const getResidencesSpy = jest
        .spyOn(propertyBaseAdapter, 'getResidences')
        .mockResolvedValueOnce({ ok: true, data: residences })
      const res = await request(app.callback()).get(
        `/propertyBase/residences?buildingCode=202-002`
      )

      expect(res.status).toBe(200)
      expect(getResidencesSpy).toHaveBeenCalled()
      expect(JSON.stringify(res.body.content)).toEqual(
        JSON.stringify(residences)
      )
      expect(() =>
        z.array(ResidenceSchema).parse(res.body.content)
      ).not.toThrow()
    })

    it('returns 400 if building code is missing', async () => {
      const res = await request(app.callback()).get(`/propertyBase/residences`)

      expect(res.status).toBe(400)
    })
  })

  describe('GET /propertyBase/residence/rental-id/:rentalId', () => {
    it('returns 200 and a residence', async () => {
      const residenceDetails = factory.residenceByRentalIdDetails.build()
      const getResidenceDetailsSpy = jest
        .spyOn(propertyBaseAdapter, 'getResidenceByRentalId')
        .mockResolvedValueOnce({ ok: true, data: residenceDetails })

      const res = await request(app.callback()).get(
        `/propertyBase/residence/rental-id/1234`
      )

      expect(res.status).toBe(200)
      expect(getResidenceDetailsSpy).toHaveBeenCalled()
      expect(() =>
        ResidenceByRentalIdSchema.parse(res.body.content)
      ).not.toThrow()
    })

    it('returns 404 if no residence is found', async () => {
      const getResidenceDetailsSpy = jest
        .spyOn(propertyBaseAdapter, 'getResidenceByRentalId')
        .mockResolvedValueOnce({ ok: false, err: 'not-found' })

      const res = await request(app.callback()).get(
        `/propertyBase/residence/rental-id/1234`
      )

      expect(res.status).toBe(404)
      expect(getResidenceDetailsSpy).toHaveBeenCalled()
    })
  })

  describe('GET /propertyBase/residence/:residenceId', () => {
    it('returns 200 and a residence', async () => {
      const residenceDetails = factory.residenceDetails.build()
      const getResidenceDetailsSpy = jest
        .spyOn(propertyBaseAdapter, 'getResidenceDetails')
        .mockResolvedValueOnce({ ok: true, data: residenceDetails })

      const res = await request(app.callback()).get(
        `/propertyBase/residence/${residenceDetails.id}`
      )

      expect(res.status).toBe(200)
      expect(getResidenceDetailsSpy).toHaveBeenCalled()
      expect(() => ResidenceSchema.parse(res.body.content)).not.toThrow()
    })

    it('returns 200 and a residence with status', async () => {
      const residenceDetails = factory.residenceDetails.build({
        propertyObject: { rentalId: '1234' },
      })
      const getResidenceDetailsSpy = jest
        .spyOn(propertyBaseAdapter, 'getResidenceDetails')
        .mockResolvedValueOnce({ ok: true, data: residenceDetails })

      const lease = factory.lease.build({ status: LeaseStatus.Current })
      const getLeasesSpy = jest
        .spyOn(leasingAdapter, 'getLeasesForPropertyId')
        .mockResolvedValueOnce([lease])

      const res = await request(app.callback()).get(
        `/propertyBase/residence/${residenceDetails.id}`
      )

      expect(res.status).toBe(200)
      expect(() => ResidenceSchema.parse(res.body.content)).not.toThrow()
      expect(res.body.content.status).toBe('LEASED')

      expect(getResidenceDetailsSpy).toHaveBeenCalled()
      expect(getLeasesSpy).toHaveBeenCalled()
    })

    it('returns 404 if no residence is found', async () => {
      const residence = factory.residence.build()
      const getResidenceDetailsSpy = jest
        .spyOn(propertyBaseAdapter, 'getResidenceDetails')
        .mockResolvedValueOnce({ ok: false, err: 'not-found' })

      const res = await request(app.callback()).get(
        `/propertyBase/residence/${residence.id}`
      )

      expect(res.status).toBe(404)
      expect(getResidenceDetailsSpy).toHaveBeenCalled()
    })
  })

  describe('GET /propertyBase/staircases', () => {
    it('returns 200 and a list of staircases', async () => {
      const staircasesMock = factory.staircase.buildList(3)
      const getStaircasesSpy = jest
        .spyOn(propertyBaseAdapter, 'getStaircases')
        .mockResolvedValueOnce({ ok: true, data: staircasesMock })

      const res = await request(app.callback()).get(
        '/propertyBase/staircases?buildingCode=002-002'
      )

      expect(res.status).toBe(200)
      expect(getStaircasesSpy).toHaveBeenCalled()
      expect(JSON.stringify(res.body.content)).toEqual(
        JSON.stringify(staircasesMock)
      )
      expect(() =>
        z.array(StaircaseSchema).parse(res.body.content)
      ).not.toThrow()
    })

    it('returns 400 if buildingCode query parameter is missing', async () => {
      const res = await request(app.callback()).get('/propertyBase/staircases')

      expect(res.status).toBe(400)
    })
  })

  describe('GET /propertyBase/rooms', () => {
    it('returns 400 if residenceId query parameter is missing', async () => {
      const res = await request(app.callback()).get('/propertyBase/rooms')

      expect(res.status).toBe(400)
    })

    it('returns 200 and a list of rooms', async () => {
      const roomsMock = factory.room.buildList(3)
      const getRoomsSpy = jest
        .spyOn(propertyBaseAdapter, 'getRooms')
        .mockResolvedValueOnce({ ok: true, data: roomsMock })

      const res = await request(app.callback()).get(
        '/propertyBase/rooms?residenceId=foo'
      )

      expect(res.status).toBe(200)
      expect(getRoomsSpy).toHaveBeenCalled()
      expect(() => z.array(RoomSchema).parse(res.body.content)).not.toThrow()
    })
  })

  describe('GET /propertyBase/maintenance-units/by-rental-id/:id', () => {
    it('returns 200 and a list of maintenance units for a rental property', async () => {
<<<<<<< HEAD
      const maintenanceUnitsMock = factory.maintenanceUnit.buildList(3)
=======
      const maintenanceUnitsMock =
        factory.propertyBaseMaintenanceUnit.buildList(3)
>>>>>>> d66fad3a

      const getMaintenanceUnitsSpy = jest
        .spyOn(propertyBaseAdapter, 'getMaintenanceUnitsForRentalProperty')
        .mockResolvedValueOnce({ ok: true, data: maintenanceUnitsMock })

      const res = await request(app.callback()).get(
        '/propertyBase/maintenance-units/by-rental-id/1234'
      )

      expect(res.status).toBe(200)
      expect(getMaintenanceUnitsSpy).toHaveBeenCalledWith('1234')
      expect(JSON.stringify(res.body.content)).toEqual(
        JSON.stringify(maintenanceUnitsMock)
      )
      expect(() =>
        z.array(MaintenanceUnitSchema).parse(res.body.content)
      ).not.toThrow()
    })

    it('returns 500 if no maintenance units can be retrieved', async () => {
      const getMaintenanceUnitsSpy = jest
        .spyOn(propertyBaseAdapter, 'getMaintenanceUnitsForRentalProperty')
        .mockResolvedValueOnce({ ok: false, err: 'unknown' })

      const res = await request(app.callback()).get(
        '/propertyBase/maintenance-units/by-rental-id/1234'
      )

      expect(res.status).toBe(500)
      expect(getMaintenanceUnitsSpy).toHaveBeenCalledWith('1234')
    })
  })

  describe('GET /propertyBase/maintenance-units/by-building-code/:buildingCode', () => {
    it('returns 200 and a list of maintenance units for a building', async () => {
      const maintenanceUnitsMock = factory.maintenanceUnit.buildList(3)

      const getMaintenanceUnitsSpy = jest
        .spyOn(propertyBaseAdapter, 'getMaintenanceUnitsByBuildingCode')
        .mockResolvedValueOnce({ ok: true, data: maintenanceUnitsMock })

      const res = await request(app.callback()).get(
        '/propertyBase/maintenance-units/by-building-code/123-456'
      )

      expect(res.status).toBe(200)
      expect(getMaintenanceUnitsSpy).toHaveBeenCalledWith('123-456')
      expect(JSON.stringify(res.body.content)).toEqual(
        JSON.stringify(maintenanceUnitsMock)
      )
      expect(() =>
        z.array(MaintenanceUnitSchema).parse(res.body.content)
      ).not.toThrow()
    })

    it('returns 500 if no maintenance units can be retrieved', async () => {
      const getMaintenanceUnitsSpy = jest
        .spyOn(propertyBaseAdapter, 'getMaintenanceUnitsByBuildingCode')
        .mockResolvedValueOnce({ ok: false, err: 'unknown' })

      const res = await request(app.callback()).get(
        '/propertyBase/maintenance-units/by-building-code/123-456'
      )

      expect(res.status).toBe(500)
      expect(getMaintenanceUnitsSpy).toHaveBeenCalledWith('123-456')
    })
  })

  describe('GET /propertyBase/facilities/by-rental-id/:rentalId', () => {
    it('returns 200 and a facility', async () => {
      const facilityMock = factory.facilityDetails.build()
      const getFacilitySpy = jest
        .spyOn(propertyBaseAdapter, 'getFacilityByRentalId')
        .mockResolvedValueOnce({ ok: true, data: facilityMock })

      const res = await request(app.callback()).get(
        '/propertyBase/facilities/by-rental-id/1234'
      )

      expect(res.status).toBe(200)
      expect(getFacilitySpy).toHaveBeenCalledWith('1234')
      expect(JSON.stringify(res.body.content)).toEqual(
        JSON.stringify(facilityMock)
      )
      expect(() => FacilityDetailsSchema.parse(res.body.content)).not.toThrow()
    })

    it('returns 404 if no facility is found', async () => {
      const getFacilitySpy = jest
        .spyOn(propertyBaseAdapter, 'getFacilityByRentalId')
        .mockResolvedValueOnce({ ok: false, err: 'not-found' })

      const res = await request(app.callback()).get(
        '/propertyBase/facilities/by-rental-id/1234'
      )

      expect(res.status).toBe(404)
      expect(getFacilitySpy).toHaveBeenCalledWith('1234')
    })

    it('returns 500 if an error occurs', async () => {
      const getFacilitySpy = jest
        .spyOn(propertyBaseAdapter, 'getFacilityByRentalId')
        .mockResolvedValueOnce({ ok: false, err: 'unknown' })

      const res = await request(app.callback()).get(
        '/propertyBase/facilities/by-rental-id/1234'
      )

      expect(res.status).toBe(500)
      expect(getFacilitySpy).toHaveBeenCalledWith('1234')
    })
  })

  describe('GET /propertyBase/maintenance-units/by-property-code/:code', () => {
    it('returns 200 and a list of maintenance units for a property', async () => {
      const maintenanceUnitsMock =
        factory.propertyBaseMaintenanceUnit.buildList(3)

      const getMaintenanceUnitsSpy = jest
        .spyOn(propertyBaseAdapter, 'getMaintenanceUnitsByPropertyCode')
        .mockResolvedValueOnce({ ok: true, data: maintenanceUnitsMock })

      const res = await request(app.callback()).get(
        '/propertyBase/maintenance-units/by-property-code/1234'
      )

      expect(res.status).toBe(200)
      expect(getMaintenanceUnitsSpy).toHaveBeenCalledWith('1234')
      expect(JSON.stringify(res.body.content)).toEqual(
        JSON.stringify(maintenanceUnitsMock)
      )
      expect(() =>
        z.array(MaintenanceUnitSchema).parse(res.body.content)
      ).not.toThrow()
    })

    it('returns 500 if no maintenance units can be retrieved', async () => {
      const getMaintenanceUnitsSpy = jest
        .spyOn(propertyBaseAdapter, 'getMaintenanceUnitsByPropertyCode')
        .mockResolvedValueOnce({ ok: false, err: 'unknown' })

      const res = await request(app.callback()).get(
        '/propertyBase/maintenance-units/by-property-code/1234'
      )

      expect(res.status).toBe(500)
      expect(getMaintenanceUnitsSpy).toHaveBeenCalledWith('1234')
    })
  })
})<|MERGE_RESOLUTION|>--- conflicted
+++ resolved
@@ -362,12 +362,8 @@
 
   describe('GET /propertyBase/maintenance-units/by-rental-id/:id', () => {
     it('returns 200 and a list of maintenance units for a rental property', async () => {
-<<<<<<< HEAD
-      const maintenanceUnitsMock = factory.maintenanceUnit.buildList(3)
-=======
       const maintenanceUnitsMock =
         factory.propertyBaseMaintenanceUnit.buildList(3)
->>>>>>> d66fad3a
 
       const getMaintenanceUnitsSpy = jest
         .spyOn(propertyBaseAdapter, 'getMaintenanceUnitsForRentalProperty')
@@ -403,7 +399,8 @@
 
   describe('GET /propertyBase/maintenance-units/by-building-code/:buildingCode', () => {
     it('returns 200 and a list of maintenance units for a building', async () => {
-      const maintenanceUnitsMock = factory.maintenanceUnit.buildList(3)
+      const maintenanceUnitsMock =
+        factory.propertyBaseMaintenanceUnit.buildList(3)
 
       const getMaintenanceUnitsSpy = jest
         .spyOn(propertyBaseAdapter, 'getMaintenanceUnitsByBuildingCode')
