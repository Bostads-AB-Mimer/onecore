--- conflicted
+++ resolved
@@ -15,11 +15,8 @@
   ResidenceSchema,
   RoomSchema,
   StaircaseSchema,
-<<<<<<< HEAD
   MaintenanceUnitSchema,
-=======
   ResidenceByRentalIdSchema,
->>>>>>> 4b8141dd
 } from '../schemas'
 import { LeaseStatus } from 'onecore-types'
 
