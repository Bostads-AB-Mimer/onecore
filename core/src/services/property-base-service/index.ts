--- conflicted
+++ resolved
@@ -31,14 +31,11 @@
   registerSchema('ResidenceDetails', schemas.ResidenceDetailsSchema)
   registerSchema('Staircase', schemas.StaircaseSchema)
   registerSchema('Room', schemas.RoomSchema)
-<<<<<<< HEAD
   registerSchema('MaintenanceUnit', schemas.MaintenanceUnitSchema)
-=======
   registerSchema(
     'ResidenceByRentalIdDetails',
     schemas.ResidenceByRentalIdSchema
   )
->>>>>>> 4b8141dd
 
   /**
    * @swagger
