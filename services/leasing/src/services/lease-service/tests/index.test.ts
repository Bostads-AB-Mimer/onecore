import request from 'supertest'
import Koa from 'koa'
import KoaRouter from '@koa/router'
import bodyParser from 'koa-bodyparser'
import { routes } from '../index'
import * as tenantLeaseAdapter from '../adapters/tenant-lease-adapter'
<<<<<<< HEAD
import * as xpandSoapAdapter from '../adapters/xpand-soap-adapter'
import { Lease, LeaseStatus } from '../../../common/types'
=======
import { Lease } from 'onecore-types'
>>>>>>> 32f34b3e

const app = new Koa()
const router = new KoaRouter()
routes(router)
app.use(bodyParser())
app.use(router.routes())

describe('lease-service', () => {
  let leaseMock: Array<Lease>

  // Mock until this bug is fixed: https://github.com/kulshekhar/ts-jest/issues/3397
  const LeaseStatus = {
    Active: 0,
  }

  beforeEach(() => {
    leaseMock = [
      {
        leaseId: '406-097-11-0201/06',
        leaseNumber: '',
        leaseStartDate: new Date('2023-09-07T00:00:00.000Z'),
        leaseEndDate: undefined,
        status: LeaseStatus.Active,
        tenantContactIds: ['P174958'],
        tenants: [
          {
            contactId: 'P174958',
            firstName: 'Kalle',
            lastName: 'Testsson',
            fullName: 'Testsson Kalle',
            type: 'Kontraktsinnehavare',
            leaseId: '406-097-11-0201/06',
            nationalRegistrationNumber: '200009092388',
            birthDate: new Date('2000-09-09T00:00:00.000Z'),
            address: {
              street: 'Bovägen',
              number: '12',
              postalCode: '12345',
              city: 'Westeros',
            },
            mobilePhone: '070-123123123',
            phoneNumber: '010-120120',
            emailAddress: 'kalle.testsson@test.se',
            lastUpdated: new Date('2023-09-11T07:55:48.750Z'),
            lease: undefined,
          },
        ],
        rentalPropertyId: '406-097-11-0201',
        type: 'Bostadskontrakt',
        lastUpdated: new Date('2023-09-11T07:45:09.833Z'),
        rentalProperty: undefined,
        rentInfo: undefined,
      },
      {
        leaseId: '102-008-03-0202/07',
        leaseNumber: '',
        leaseStartDate: new Date('2010-12-01T00:00:00.000Z'),
        leaseEndDate: undefined,
        status: LeaseStatus.Active,
        tenantContactIds: ['P965338'],
        tenants: [
          {
            contactId: 'P965338',
            firstName: 'Maj-Britt',
            lastName: 'Lundberg',
            fullName: 'Maj-Britt Lundberg',
            type: 'Kontraktsinnehavare',
            leaseId: '102-008-03-0202/07',
            nationalRegistrationNumber: '194808075577',
            birthDate: new Date('1948-08-07T00:00:00.000Z'),
            address: {
              street: 'Gatvägen',
              number: '56',
              postalCode: '72266',
              city: 'Västerås',
            },
            mobilePhone: '+460759429414',
            phoneNumber: '+465292643751',
            emailAddress: 'majbritt-123@mimer.nu',
            lastUpdated: undefined,
            lease: undefined,
          },
        ],
        rentalPropertyId: '102-008-03-0202',
        type: 'Bostadskontrakt',
        lastUpdated: undefined,
        rentalProperty: undefined,
        rentInfo: undefined,
      },
      {
        leaseId: '102-008-03-0202/07',
        leaseNumber: '',
        leaseStartDate: new Date('2010-12-01T00:00:00.000Z'),
        leaseEndDate: undefined,
        status: LeaseStatus.Active,
        tenantContactIds: ['P965339'],
        tenants: [
          {
            contactId: 'P965339',
            firstName: 'Erik',
            lastName: 'Lundberg',
            fullName: 'Erik Lundberg',
            type: 'Kontraktsinnehavare',
            leaseId: '102-008-03-0202/07',
            nationalRegistrationNumber: '194512121122',
            birthDate: new Date('1945-12-12T00:00:00.000Z'),
            address: {
              street: 'Gatvägen',
              number: '56',
              postalCode: '72266',
              city: 'Västerås',
            },
            mobilePhone: '+460759429414',
            phoneNumber: '+465292643751',
            emailAddress: 'erik.lundberg@mimer.nu',
            lastUpdated: undefined,
            lease: undefined,
          },
        ],
        rentalPropertyId: '102-008-03-0202',
        type: 'Bostadskontrakt',
        lastUpdated: undefined,
        rentalProperty: undefined,
        rentInfo: undefined,
      },
    ]
  })

  describe('GET /leases', () => {
    it('responds with an array of leases', async () => {
      const getLeasesSpy = jest
        .spyOn(tenantLeaseAdapter, 'getLeases')
        .mockResolvedValue(leaseMock)

      const res = await request(app.callback()).get('/leases')
      expect(res.status).toBe(200)
      expect(res.body.data).toBeInstanceOf(Array)
      expect(getLeasesSpy).toHaveBeenCalled()
      expect(res.body.data.length).toBe(3)
    })
  })

  describe('GET /leases/:id', () => {
    it('responds with a lease', async () => {
      const getLeaseSpy = jest
        .spyOn(tenantLeaseAdapter, 'getLease')
        .mockResolvedValue(leaseMock[0])

      const res = await request(app.callback()).get('/leases/1337')
      expect(res.status).toBe(200)
      expect(getLeaseSpy).toHaveBeenCalled()

      expect(res.body.data.leaseId).toEqual('406-097-11-0201/06')
    })
  })

  describe('POST /leases', () => {
    it('calls xpand adapter and returns id of new lease', async () => {
      const xpandAdapterSpy = jest
        .spyOn(xpandSoapAdapter, 'createLease')
        .mockResolvedValue('123-123-123/1')

      const result = await request(app.callback()).post('/leases')

      expect(xpandAdapterSpy).toHaveBeenCalled()
      expect(result.body).toEqual({ LeaseId: '123-123-123/1' })
    })

    it('handles errors', async () => {
      const xpandAdapterSpy = jest
        .spyOn(xpandSoapAdapter, 'createLease')
        .mockImplementation(() => {
          throw new Error('Oh no')
        })

      const result = await request(app.callback()).post('/leases')

      expect(xpandAdapterSpy).toHaveBeenCalled

      expect(result.body).toEqual({ error: 'Oh no' })
    })
  })
})<|MERGE_RESOLUTION|>--- conflicted
+++ resolved
@@ -2,14 +2,11 @@
 import Koa from 'koa'
 import KoaRouter from '@koa/router'
 import bodyParser from 'koa-bodyparser'
+import { Lease } from 'onecore-types'
+
 import { routes } from '../index'
 import * as tenantLeaseAdapter from '../adapters/tenant-lease-adapter'
-<<<<<<< HEAD
 import * as xpandSoapAdapter from '../adapters/xpand-soap-adapter'
-import { Lease, LeaseStatus } from '../../../common/types'
-=======
-import { Lease } from 'onecore-types'
->>>>>>> 32f34b3e
 
 const app = new Koa()
 const router = new KoaRouter()
