--- conflicted
+++ resolved
@@ -8,13 +8,8 @@
 import {
   addApplicantToToWaitingList,
   getWaitingList,
-<<<<<<< HEAD
 } from '../adapters/xpand/xpand-soap-adapter'
-import { WaitingList } from '../../../../../onecore-types'
-=======
-} from '../adapters/xpand-soap-adapter'
 import { WaitingList } from 'onecore-types'
->>>>>>> 74985492
 import * as http from 'http'
 import { HttpStatusCode } from 'axios'
 
