--- conflicted
+++ resolved
@@ -1,16 +1,4 @@
-<<<<<<< HEAD
-import {
-  Applicant,
-  Invoice,
-  Listing,
-  ListingStatus,
-  ApplicantStatus,
-  ParkingSpaceApplicationCategory,
-  parkingSpaceApplicationCategoryTranslation,
-} from 'onecore-types'
-=======
 import { Applicant, Listing, ApplicantStatus } from 'onecore-types'
->>>>>>> f07f6dca
 
 import knex from 'knex'
 import Config from '../../../common/config'
@@ -111,33 +99,6 @@
 const getListingById = async (
   listingId: string
 ): Promise<Listing | undefined> => {
-<<<<<<< HEAD
-  const listing = await db('Listing')
-    .where({
-      Id: listingId,
-    })
-    .first()
-
-  if (listing == undefined) {
-    return undefined
-  }
-  return transformFromDbListing(listing)
-}
-
-const getApplicantById = async (
-  applicantId: number
-): Promise<Applicant | undefined> => {
-  const applicant = await db('Applicant')
-    .where({
-      Id: applicantId,
-    })
-    .first()
-
-  if (applicant == undefined) {
-    return undefined
-  }
-  return transformDbApplicant(applicant)
-=======
   const result = await db
     .from('listing AS l')
     .select(
@@ -167,7 +128,21 @@
   if (!result) return undefined
 
   return transformListing(parseApplicantsJson(result))
->>>>>>> f07f6dca
+}
+
+const getApplicantById = async (
+  applicantId: number
+): Promise<Applicant | undefined> => {
+  const applicant = await db('Applicant')
+    .where({
+      Id: applicantId,
+    })
+    .first()
+
+  if (applicant == undefined) {
+    return undefined
+  }
+  return transformDbApplicant(applicant)
 }
 
 const createApplication = async (applicationData: Applicant) => {
@@ -205,29 +180,6 @@
 }
 
 const getAllListingsWithApplicants = async () => {
-<<<<<<< HEAD
-  const dbListings: Listing[] = await db('Listing').select('*')
-  let transformedListings: Listing[] = []
-
-  for (const listing of dbListings) {
-    let transformedListing = transformFromDbListing(listing)
-    transformedListings.push(transformedListing)
-  }
-
-  for (const listing of transformedListings) {
-    const dbApplicants = await db('Applicant')
-      .where('ListingId', listing.id)
-      .select('*')
-
-    let transformedApplicants: Applicant[] = []
-    for (const applicant of dbApplicants) {
-      transformedApplicants.push(transformDbApplicant(applicant))
-    }
-    listing.applicants = transformedApplicants
-  }
-
-  return transformedListings
-=======
   const query = `
     SELECT
       l.*,
@@ -255,7 +207,6 @@
     .then((rows) => rows.map(parseApplicantsJson).map(transformListing))
 
   return result
->>>>>>> f07f6dca
 }
 
 const getApplicantsByContactCode = async (contactCode: string) => {
