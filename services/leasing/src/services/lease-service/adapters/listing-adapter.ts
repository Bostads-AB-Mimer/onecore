<<<<<<< HEAD
import { Applicant, Listing, ApplicantStatus, ListingStatus } from 'onecore-types'

import knex from 'knex'
import Config from '../../../common/config'

const db = knex({
  client: 'mssql',
  connection: Config.leasingDatabase,
})
=======
import { Applicant, Listing, ApplicantStatus } from 'onecore-types'
import { db } from './db'
>>>>>>> 27882c53

function transformFromDbListing(row: any): Listing {
  // TODO: Listing has some properties T | undefined.
  // However, this function is returning null when the db returns null
  return {
    id: row.Id,
    rentalObjectCode: row.RentalObjectCode,
    address: row.Address,
    monthlyRent: row.MonthlyRent,
    districtCaption: row.DistrictCaption,
    districtCode: row.DistrictCode,
    blockCaption: row.BlockCaption,
    blockCode: row.BlockCode,
    objectTypeCaption: row.ObjectTypeCaption,
    objectTypeCode: row.ObjectTypeCode,
    rentalObjectTypeCaption: row.RentalObjectTypeCaption,
    rentalObjectTypeCode: row.RentalObjectTypeCode,
    publishedFrom: row.PublishedFrom,
    publishedTo: row.PublishedTo,
    vacantFrom: row.VacantFrom,
    status: row.Status,
    waitingListType: row.WaitingListType,
    applicants: undefined,
  }
}

function transformDbApplicant(row: any): Applicant {
  return {
    id: row.Id,
    name: row.Name,
    nationalRegistrationNumber: row.NationalRegistrationNumber,
    contactCode: row.ContactCode,
    applicationDate: row.ApplicationDate,
    applicationType: row.ApplicationType,
    status: row.Status,
    listingId: row.ListingId,
  }
}

const createListing = async (listingData: Listing) => {
  const insertedRow = await db('Listing')
    .insert({
      RentalObjectCode: listingData.rentalObjectCode,
      Address: listingData.address,
      DistrictCaption: listingData.districtCaption,
      DistrictCode: listingData.districtCode,
      BlockCaption: listingData.blockCaption,
      BlockCode: listingData.blockCode,
      MonthlyRent: listingData.monthlyRent,
      ObjectTypeCaption: listingData.objectTypeCaption,
      ObjectTypeCode: listingData.objectTypeCode,
      RentalObjectTypeCaption: listingData.rentalObjectTypeCaption,
      RentalObjectTypeCode: listingData.rentalObjectTypeCode,
      PublishedFrom: listingData.publishedFrom,
      PublishedTo: listingData.publishedTo,
      VacantFrom: listingData.vacantFrom,
      Status: listingData.status,
      WaitingListType: listingData.waitingListType,
    })
    .returning('*')

  return transformFromDbListing(insertedRow[0])
}

/**
 * Checks if a listing already exists based on unique criteria.
 *
 * @param {string} rentalObjectCode - The rental object code of the listing (originally from xpand)
 * @returns {Promise<Listing>} - Promise that resolves to the existing listing if it exists.
 */
const getListingByRentalObjectCode = async (
  rentalObjectCode: string
): Promise<Listing | undefined> => {
  const listing = await db('Listing')
    .where({
      RentalObjectCode: rentalObjectCode,
    })
    .first()

  if (listing == undefined) {
    return undefined
  }
  return transformFromDbListing(listing)
}

/**
 * Checks if a listing already exists based on unique criteria.
 *
 * @param {string} listingId - The rental object code of the listing (originally from xpand).
 * @returns {Promise<Listing>} - Promise that resolves to the existing listing if it exists.
 */
const getListingById = async (
  listingId: string
): Promise<Listing | undefined> => {
  const result = await db
    .from('listing AS l')
    .select(
      'l.*',
      db.raw(`
      (
        SELECT a.*
        FROM applicant a
        WHERE a.ListingId = l.Id
        FOR JSON PATH
      ) as applicants
    `)
    )
    .where('l.Id', listingId)
    .first()

  const parseApplicantsJson = (row: { applicants?: string }) => ({
    ...row,
    applicants: row.applicants ? JSON.parse(row.applicants) : [],
  })

  const transformListing = (row: { applicants: Array<unknown> }): Listing => ({
    ...transformFromDbListing(row),
    applicants: row.applicants.map(transformDbApplicant),
  })

  if (!result) return undefined

  return transformListing(parseApplicantsJson(result))
}

/**
 * Gets an applicant by id
 *
 * @param {number} applicantId - The ID of the applicant.
 * @returns {Promise<Applicant | undefined>} - Returns the applicant.
 */
const getApplicantById = async (
  applicantId: number
): Promise<Applicant | undefined> => {
  const applicant = await db('Applicant')
    .where({
      Id: applicantId,
    })
    .first()

  if (applicant == undefined) {
    return undefined
  }
  return transformDbApplicant(applicant)
}

const createApplication = async (applicationData: Applicant) => {
  await db('applicant').insert({
    Name: applicationData.name,
    NationalRegistrationNumber: applicationData.nationalRegistrationNumber,
    ContactCode: applicationData.contactCode,
    ApplicationDate: applicationData.applicationDate,
    ApplicationType: applicationData.applicationType,
    Status: applicationData.status,
    ListingId: applicationData.listingId,
  })
}

/**
 * Updates the status of an existing applicant using the ApplicantStatus enum.
 *
 * @param {number} applicantId - The ID of the applicant to update.
 * @param {ApplicantStatus} status - The new status to set for the applicant.
 * @returns {Promise<boolean>} - Returns true if the update was successful, false otherwise.
 */
const updateApplicantStatus = async (
  applicantId: number,
  status: ApplicantStatus
) => {
  try {
    const updateCount = await db('applicant').where('Id', applicantId).update({
      Status: status,
    })

    return updateCount > 0
  } catch (error) {
    console.error('Error updating applicant status:', error)
    throw error
  }
}

/**
 * Gets all listings with applicants
 *
 * @returns {Promise<Listing[]>} - Returns a list of listings.
 */
const getAllListingsWithApplicants = async () => {
  const query = `
    SELECT
      l.*,
      (
        SELECT a.*
        FROM applicant a
        WHERE a.ListingId = l.Id
        FOR JSON PATH
      ) as applicants
    FROM listing l
  `

  const parseApplicantsJson = (row: { applicants?: string }) => ({
    ...row,
    applicants: row.applicants ? JSON.parse(row.applicants) : [],
  })

  const transformListing = (row: { applicants: Array<unknown> }) => ({
    ...transformFromDbListing(row),
    applicants: row.applicants.map(transformDbApplicant),
  })

  const result: Array<Listing> = await db
    .raw(query)
    .then((rows) => rows.map(parseApplicantsJson).map(transformListing))

  return result
}

/**
 * Gets an applicant by contact code
 *
 * @param {string} contactCode - The applicants contact code
 * @returns {Promise<Applicant | undefined>} - Returns the applicant.
 */
const getApplicantsByContactCode = async (contactCode: string) => {
  const result = await db('Applicant')
    .where({ ContactCode: contactCode })
    .select('*')

  if (result == undefined) {
    return undefined
  }

  // Map result array to Applicant objects
  return result.map(transformDbApplicant)
}

/**
 * Gets an applicant by contact code and rental object code
 *
 * @param {string} contactCode - The applicants contact code.
 * @param {string} rentalObjectCode - The rental object code of the listing that the applicant belongs to.
 * @returns {Promise<Applicant | undefined>} - Returns the applicant.
 */
const getApplicantsByContactCodeAndRentalObjectCode = async (
  contactCode: string,
  rentalObjectCode: string
) => {
  const result = await db('Applicant')
    .where({
      ContactCode: contactCode,
      RentalObjectCode: rentalObjectCode,
    })
    .first()

  if (result == undefined) return undefined

  return transformDbApplicant(result)
}

/**
 * Checks if an applicant has a applied for a listing
 *
 * @param {string} contactCode - The applicants contact code.
 * @param {number} listingId - The ID of the listing the applicant belongs to.
 * @returns {Promise<boolean>} - Returns true if applicant belongs to listing, false if not.
 */
const applicationExists = async (contactCode: string, listingId: number) => {
  const result = await db('applicant')
    .where({
      ContactCode: contactCode,
      ListingId: listingId,
    })
    .first()
  return !!result // Convert result to boolean: true if exists, false if not
}

const getExpiredListings = async () => {
  const currentDate = new Date()
  const listings = await db('listing')
    .where('PublishedTo', '<', currentDate)
    .andWhere('Status', '==', ListingStatus.Active)
  return listings
}

const updateListingStatuses = async (listingIds: number[], status: ListingStatus) => {
  const updateCount = await db('listing')
    .whereIn('Id', listingIds)
    .update({ Status: status })

  return updateCount
}

export {
  createListing,
  createApplication,
  getListingById,
  getListingByRentalObjectCode,
  getAllListingsWithApplicants,
  getApplicantById,
  getApplicantsByContactCode,
  getApplicantsByContactCodeAndRentalObjectCode,
  applicationExists,
  updateApplicantStatus,
  getExpiredListings,
  updateListingStatuses
}<|MERGE_RESOLUTION|>--- conflicted
+++ resolved
@@ -1,17 +1,5 @@
-<<<<<<< HEAD
 import { Applicant, Listing, ApplicantStatus, ListingStatus } from 'onecore-types'
-
-import knex from 'knex'
-import Config from '../../../common/config'
-
-const db = knex({
-  client: 'mssql',
-  connection: Config.leasingDatabase,
-})
-=======
-import { Applicant, Listing, ApplicantStatus } from 'onecore-types'
 import { db } from './db'
->>>>>>> 27882c53
 
 function transformFromDbListing(row: any): Listing {
   // TODO: Listing has some properties T | undefined.
