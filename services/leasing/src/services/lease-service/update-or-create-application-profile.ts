<<<<<<< HEAD
import { ApplicationProfile, leasing } from 'onecore-types'
=======
import { schemas, leasing } from 'onecore-types'
>>>>>>> 4f8c2609
import { Knex } from 'knex'
import { z } from 'zod'

import { AdapterResult } from './adapters/types'
import * as applicationProfileAdapter from './adapters/application-profile-adapter'

type Params = z.infer<
  typeof leasing.v1.CreateOrUpdateApplicationProfileRequestParamsSchema
>

type ApplicationProfile = z.infer<typeof schemas.v1.ApplicationProfileSchema>

export async function updateOrCreateApplicationProfile(
  db: Knex,
  contactCode: string,
  params: Params
): Promise<
  AdapterResult<['created' | 'updated', ApplicationProfile], 'unknown'>
> {
  const update = await applicationProfileAdapter.update(db, contactCode, params)

  if (!update.ok) {
    if (update.err !== 'no-update') {
      return { ok: false, err: 'unknown' }
    }
    const profile = await applicationProfileAdapter.create(
      db,
      contactCode,
      params
    )

    if (!profile.ok) {
      return { ok: false, err: 'unknown' }
    }

    return { ok: true, data: ['created', profile.data] }
  }

  return { ok: true, data: ['updated', update.data] }
}<|MERGE_RESOLUTION|>--- conflicted
+++ resolved
@@ -1,8 +1,4 @@
-<<<<<<< HEAD
-import { ApplicationProfile, leasing } from 'onecore-types'
-=======
 import { schemas, leasing } from 'onecore-types'
->>>>>>> 4f8c2609
 import { Knex } from 'knex'
 import { z } from 'zod'
 
