--- conflicted
+++ resolved
@@ -44,12 +44,9 @@
 } from './priority-list-service'
 
 import { routes as offerRoutes } from './offers'
-<<<<<<< HEAD
 import { logger } from 'onecore-utilities'
-=======
 import { z } from 'zod'
 import { parseRequestBody } from '../../middlewares/parse-request-body'
->>>>>>> 25d9a8e7
 
 interface CreateLeaseRequest {
   parkingSpaceId: string
@@ -441,21 +438,6 @@
           }
         }
 
-<<<<<<< HEAD
-      const applicantUpdated = await updateApplicantStatus(Number(id), status)
-      if (applicantUpdated) {
-        ctx.status = 200
-        ctx.body = { message: 'Applicant status updated successfully' }
-      } else {
-        ctx.status = 404
-        ctx.body = { error: 'Applicant not found' }
-      }
-    } catch (error) {
-      logger.error(error, 'Error updating applicant status:')
-      ctx.status = 500 // Internal Server Error
-      ctx.body = {
-        error: 'An error occurred while updating the applicant status.',
-=======
         const applicantUpdated = await updateApplicantStatus(Number(id), status)
         if (applicantUpdated) {
           ctx.status = 200
@@ -465,12 +447,11 @@
           ctx.body = { error: 'Applicant not found' }
         }
       } catch (error) {
-        console.error('Error updating applicant status:', error)
+        logger.error(error, 'Error updating applicant status')
         ctx.status = 500 // Internal Server Error
         ctx.body = {
           error: 'An error occurred while updating the applicant status.',
         }
->>>>>>> 25d9a8e7
       }
     }
   )
@@ -490,6 +471,10 @@
           data: responseData,
         }
       } catch (error: unknown) {
+        logger.error(
+          error,
+          'Error getting waiting lists for contact by national identity number'
+        )
         ctx.status = 500
 
         if (error instanceof Error) {
@@ -517,6 +502,7 @@
 
         ctx.status = 201
       } catch (error: unknown) {
+        logger.error(error, 'Error adding contact to waitingList')
         ctx.status = 500
 
         if (error instanceof Error) {
@@ -560,6 +546,7 @@
 
       ctx.body = sortApplicantsBasedOnRentalRules(applicantsWithPriority)
     } catch (error: unknown) {
+      logger.error(error, 'Error getting applicants for waiting list')
       ctx.status = 500
 
       if (error instanceof Error) {
