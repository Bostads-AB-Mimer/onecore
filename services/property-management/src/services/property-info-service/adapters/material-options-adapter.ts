import {
  MaterialChoice,
  MaterialOption,
  MaterialOptionGroup,
  RoomType,
} from '../../../common/types'

import knex from 'knex'
import config from '../../../common/config'

const db = knex({
  client: 'mssql',
  connection: config.database,
})

const cancelPreviousChoice = async (
  newChoices: Array<string>,
  aparmentId: string
) => {
  console.log('cancel choice')
  await db('MaterialChoice')
    .where({
      'MaterialChoice.ApartmentId': aparmentId,
    })
    .whereNull('MaterialChoice.DateOfCancellation')
    .then((allChoices) => {
      const selectionToUpdate = allChoices.filter(
        (row) => !newChoices.find((choice) => choice == row.MaterialChoiceId)
      )

      selectionToUpdate.forEach((row) => {
        db('MaterialChoice')
          .where({
            'MaterialChoice.MaterialChoiceId': row.MaterialChoiceId,
          })
          .update({ DateOfCancellation: new Date(), Status: 'Cancelled' })
          .catch((error) => console.log(error))
      })
    })
}

/* TODO: execute in transaction */
const saveMaterialChoices = async (
  rentalPropertyId: string,
  materialChoices: Array<MaterialChoice>
) => {
  let responseData
  await db('MaterialChoice')
    .insert(
      materialChoices.map((materialChoice: MaterialChoice) => {
        return {
          MaterialOptionId: materialChoice.materialOptionId,
          RoomType: materialChoice.roomTypeId,
          ApartmentId: materialChoice.apartmentId,
          Status: 'Submitted',
          DateOfSubmission: new Date(),
        }
      }),
      'MaterialChoiceId'
    )
    .then((result) => {
      responseData = result

      cancelPreviousChoice(
        result.map((row) => row.MaterialChoiceId),
        rentalPropertyId
      )
      return responseData
    })
    .catch((error) => {
      console.error(error)
    })
}

const getMaterialOption = async (materialOptionId: string) => {
  const rows = await db('MaterialOptionGroup')
    .innerJoin(
      'MaterialOption',
      'MaterialOption.MaterialOptionGroupId',
      'MaterialOptionGroup.MaterialOptionGroupId'
    )
    .leftJoin(
      'MaterialOptionImage',
      'MaterialOptionImage.MaterialOptionId',
      'MaterialOption.MaterialOptionId'
    )
    .where({
      'MaterialOption.MaterialOptionId': materialOptionId,
    })
    .orderBy(
      'MaterialOption.MaterialOptionGroupId',
      'MaterialOption.MaterialOptionId'
    )

  let currentMaterialOption: MaterialOption | undefined = undefined

  if (rows && rows.length > 0) {
    rows.forEach((row) => {
      const materialOptionId = row.MaterialOptionId[0]

      if (
        !currentMaterialOption ||
        currentMaterialOption.materialOptionId != materialOptionId
      ) {
        currentMaterialOption = {
          materialOptionId: materialOptionId,
          caption: row.Caption,
          shortDescription: row.ShortDescription,
          description: row.Description,
          coverImage: row.CoverImage,
          materialOptionGroupName: row.Name,
          images: new Array<string>(),
        }
      }

      if (row.Image) {
        currentMaterialOption.images?.push(row.Image)
      }
    })
  }
  return currentMaterialOption
}

const getMaterialOptionGroupsByRoomType = async (
  roomTypeId: string
): Promise<Array<MaterialOptionGroup>> => {
  const rows = await db('MaterialOptionGroup')
    .innerJoin(
      'MaterialOption',
      'MaterialOption.MaterialOptionGroupId',
      'MaterialOptionGroup.MaterialOptionGroupId'
    )
    .leftJoin(
      'MaterialOptionImage',
      'MaterialOptionImage.MaterialOptionId',
      'MaterialOption.MaterialOptionId'
    )
    .where({
      RoomType: roomTypeId,
    })
    .orderBy(
      'MaterialOptionGroup.MaterialOptionGroupId',
      'MaterialOption.MaterialOptionId'
    )

  const materialOptionGroups = new Array<MaterialOptionGroup>()

  if (rows && rows.length > 0) {
    let currentMaterialOptionGroup: MaterialOptionGroup | undefined = undefined
    let currentMaterialOption: MaterialOption | undefined = undefined

    rows.forEach((row) => {
      const materialOptionGroupId = row.MaterialOptionGroupId[0]
      const materialOptionId = row.MaterialOptionId[0]

      if (
        !currentMaterialOptionGroup ||
        currentMaterialOptionGroup.materialOptionGroupId !=
          materialOptionGroupId
      ) {
        currentMaterialOptionGroup = {
          materialOptionGroupId: materialOptionGroupId,
          roomTypeId: row.RoomType,
          name: row.Name,
          actionName: row.ActionName,
          materialOptions: new Array<MaterialOption>(),
          type: row.Type,
        }

        materialOptionGroups.push(currentMaterialOptionGroup)
      }

      if (
        !currentMaterialOption ||
        currentMaterialOption.materialOptionId != materialOptionId
      ) {
        currentMaterialOption = {
          materialOptionId: materialOptionId,
          caption: row.Caption,
          shortDescription: row.ShortDescription,
          description: row.Description,
          coverImage: row.CoverImage,
          materialOptionGroupName: currentMaterialOptionGroup.name,
          images: new Array<string>(),
        }

        currentMaterialOptionGroup.materialOptions?.push(currentMaterialOption)
      }

      if (row.Image) {
        currentMaterialOption.images?.push(row.Image)
      }
    })
  }
  materialOptionGroups.forEach((materialOptionGroup: MaterialOptionGroup) => {
    materialOptionGroup.materialOptions?.sort((a, b) => {
      return a.caption > b.caption ? 1 : -1
    })
  })
  return materialOptionGroups
}
const getRoomTypeWithMaterialOptions = async (roomTypes: RoomType[]) => {
  for (const roomType of roomTypes) {
    roomType.materialOptionGroups = await getMaterialOptionGroupsByRoomType(
      roomType.roomTypeId
    )
  }

  return roomTypes.filter(filterRoomTypes).sort(sortRoomTypes)
}
const getMaterialChoicesByRoomTypes = async (
  apartmentId: string,
  roomTypes: RoomType[]
) => {
<<<<<<< HEAD
  console.log('get choices by room types')
=======
>>>>>>> 1aa08771
  for (const roomType of roomTypes) {
    const materialGroups = await getMaterialChoicesByRoomType({
      apartmentId: apartmentId,
      roomTypeId: roomType.roomTypeId,
    })
    roomType.materialOptionGroups = materialGroups
  }

  return roomTypes.filter(filterRoomTypes).sort(sortRoomTypes)
}

const filterRoomTypes = (roomType: RoomType) => {
  return (
    roomType.materialOptionGroups != undefined &&
    roomType.materialOptionGroups.length > 0
  )
}
const sortRoomTypes = (a: RoomType, b: RoomType) => {
  return a.name > b.name ? 1 : -1
}

const getMaterialChoicesByRoomType = async ({
  apartmentId,
  roomTypeId,
}: {
  apartmentId: string
  roomTypeId: string
}): Promise<Array<MaterialOptionGroup>> => {
<<<<<<< HEAD
  console.log('get choices by room type')
=======
>>>>>>> 1aa08771
  const rows = await db('MaterialOptionGroup')
    .innerJoin(
      'MaterialOption',
      'MaterialOption.MaterialOptionGroupId',
      'MaterialOptionGroup.MaterialOptionGroupId'
    )
    .innerJoin(
      'MaterialChoice',
      'MaterialChoice.MaterialOptionId',
      'MaterialOption.MaterialOptionId'
    )
    .leftJoin(
      'MaterialOptionImage',
      'MaterialOptionImage.MaterialOptionId',
      'MaterialOption.MaterialOptionId'
    )
    .where({
      'MaterialOptionGroup.RoomType': roomTypeId,
      'MaterialChoice.Status': 'Submitted',
    })
    .orderBy(
      'MaterialOption.MaterialOptionGroupId',
      'MaterialChoice.MaterialChoiceId',
      'MaterialOption.MaterialOptionId'
    )

  const materialOptionGroups = new Array<MaterialOptionGroup>()

  if (rows && rows.length > 0) {
    let currentMaterialOptionGroup: MaterialOptionGroup | undefined = undefined
    let currentMaterialOption: MaterialOption | undefined = undefined
    let currentMaterialChoice: MaterialChoice | undefined = undefined

    rows.forEach((row) => {
      const materialOptionGroupId = row.MaterialOptionGroupId[0]
      const materialOptionId = row.MaterialOptionId[0]
      const materialChoiceId = row.MaterialChoiceId

      if (
        !currentMaterialOptionGroup ||
        currentMaterialOptionGroup.materialOptionGroupId !=
          materialOptionGroupId
      ) {
        currentMaterialOptionGroup = {
          materialOptionGroupId: materialOptionGroupId,
          roomTypeId: row.RoomType,
          name: row.Name,
          actionName: row.ActionName,
          materialOptions: new Array<MaterialOption>(),
          materialChoices: new Array<MaterialChoice>(),
          type: row.Type,
        }

        materialOptionGroups.push(currentMaterialOptionGroup)
      }

      if (
        !currentMaterialOption ||
        currentMaterialOption.materialOptionId != materialOptionId
      ) {
        currentMaterialOption = {
          materialOptionId: materialOptionId,
          caption: row.Caption,
          shortDescription: row.ShortDescription,
          description: row.Description,
          coverImage: row.CoverImage,
          materialOptionGroupName: currentMaterialOptionGroup.name,
          images: new Array<string>(),
        }

        currentMaterialOptionGroup.materialOptions?.push(currentMaterialOption)
      }

      if (row.Image) {
        currentMaterialOption.images?.push(row.Image)
      }

      if (
        !currentMaterialChoice ||
        currentMaterialChoice.materialChoiceId != materialChoiceId
      ) {
        currentMaterialChoice = {
          materialChoiceId: materialChoiceId,
          materialOptionId: materialOptionId,
          materialOptionGroupId: materialOptionGroupId,
          apartmentId: apartmentId,
          roomTypeId: row.RoomType,
          status: row.Status,
        }

        currentMaterialOptionGroup.materialChoices?.push(currentMaterialChoice)
      }
    })
  }

  materialOptionGroups.forEach((materialOptionGroup: MaterialOptionGroup) => {
    materialOptionGroup.materialOptions?.sort((a, b) => {
      return a.caption > b.caption ? 1 : -1
    })
  })

  return materialOptionGroups
}

const getMaterialChoicesByApartmentId = async (apartmentId: string) => {
  console.log('get choices by apartmentId');

  const rows = await db('MaterialChoice')
    .select(
      'MaterialChoice.MaterialChoiceId',
      'MaterialChoice.RoomType',
      'MaterialOption.Caption',
      'MaterialOption.ShortDescription',
      'MaterialChoice.ApartmentId'
    )
    .join('MaterialOption', 'MaterialChoice.MaterialOptionId', 'MaterialOption.MaterialOptionId')
    .where({
      'MaterialChoice.Status': 'Submitted',
      'MaterialChoice.ApartmentId': apartmentId,
    });

  return rows;
}

const getApartmentMaterialChoiceStatuses = async (projectCode: string) => {
  const choiceStatuses = await db
    .from('MaterialChoice')
    .rightJoin(
      'ProjectApartment',
      'MaterialChoice.ApartmentId',
      '=',
      'ProjectApartment.ApartmentId'
    )
    /*.where({
      ProjectCode: projectCode,
    })*/
    .select('ProjectApartment.ApartmentId as apartmentId')
    .count('MaterialChoiceId as numChoices')
    .groupBy('ProjectApartment.ApartmentId')
    .orderBy('numChoices', 'desc')
    .orderBy('ProjectApartment.ApartmentId', 'asc')

  return choiceStatuses
}

const getAllSubmittedMaterialChoices = async (): Promise<{
  [apartmentId: string]: Array<MaterialOptionGroup>
}> => {
  console.log('get all saved choices')
  const rows = await db('MaterialChoice')
    .select('ApartmentId')
    .distinct()
    .where({
      Status: 'Submitted',
    })

  const materialChoicesByApartment: {
    [apartmentId: string]: Array<MaterialOptionGroup>
  } = {}

  for (const row of rows) {
    const apartmentId = row.ApartmentId
    const materialChoices = await getMaterialChoicesByApartmentId(apartmentId)
    materialChoicesByApartment[apartmentId] = materialChoices
  }

  return materialChoicesByApartment
}

export {
  getRoomTypeWithMaterialOptions,
  getMaterialOption,
  getMaterialChoicesByRoomTypes,
  getMaterialChoicesByApartmentId,
  getApartmentMaterialChoiceStatuses,
  getAllSubmittedMaterialChoices,
  saveMaterialChoices,
}<|MERGE_RESOLUTION|>--- conflicted
+++ resolved
@@ -212,10 +212,7 @@
   apartmentId: string,
   roomTypes: RoomType[]
 ) => {
-<<<<<<< HEAD
   console.log('get choices by room types')
-=======
->>>>>>> 1aa08771
   for (const roomType of roomTypes) {
     const materialGroups = await getMaterialChoicesByRoomType({
       apartmentId: apartmentId,
@@ -244,10 +241,7 @@
   apartmentId: string
   roomTypeId: string
 }): Promise<Array<MaterialOptionGroup>> => {
-<<<<<<< HEAD
   console.log('get choices by room type')
-=======
->>>>>>> 1aa08771
   const rows = await db('MaterialOptionGroup')
     .innerJoin(
       'MaterialOption',
