--- conflicted
+++ resolved
@@ -144,12 +144,9 @@
       vacantFrom: xpandParkingSpace.vacantFrom,
       status: ListingStatus.Active,
       waitingListType: xpandParkingSpace.waitingListType,
-<<<<<<< HEAD
       applicationCategory: xpandParkingSpace.applicationCategory
-    };
-=======
     }
->>>>>>> 0e49332e
+
     ctx.body = listing
   })
 
