--- conflicted
+++ resolved
@@ -47,12 +47,8 @@
     "koa": "^2.15.0",
     "koa-bodyparser": "^4.4.1",
     "koa-pino-logger": "^4.0.0",
-<<<<<<< HEAD
     "onecore-types": "^1.23.1",
-=======
-    "onecore-types": "^1.15.2",
     "onecore-utilities": "^1.0.2",
->>>>>>> 78b4615e
     "validator": "^13.11.0"
   }
 }