import { Infobip, AuthType } from '@infobip-api/sdk'
import config from '../../../common/config'
import { Email, ParkingSpaceOfferEmail, ParkingSpaceNotificationEmail, ParkingSpaceOfferSms } from 'onecore-types'
import { logger } from 'onecore-utilities'

const infobip = new Infobip({
  baseUrl: config.infobip.baseUrl,
  apiKey: config.infobip.apiKey,
  authType: AuthType.ApiKey,
})

<<<<<<< HEAD
const NewParkingSpaceOfferTemplateId = 200000000092027;
const NewParkingSpaceOfferSmsTemplateId = 200000000094113; 
const ExistingParkingSpaceOfferTemplateId = 200000000094058;
const ParkingSpaceAssignedToOtherTemplateId = 200000000092051; 
=======
const NewParkingSpaceOfferTemplateId = 200000000092027
const ExistingParkingSpaceOfferTemplateId = 200000000094058
>>>>>>> b3c40fa6

export const sendEmail = async (message: Email) => {
  logger.info({ to: message.to, subject: message.subject }, 'Sending email')

  try {
    const response = await infobip.channels.email.send({
      to: message.to,
      from: 'Bostads Mimer AB <noreply@mimer.nu>',
      subject: message.subject,
      text: message.text,
    })
    if (response.status === 200) {
      logger.info(
        { to: message.to, subject: message.subject },
        'Sending email complete'
      )
      return response.data
    } else {
      throw new Error(response.body)
    }
  } catch (error) {
    logger.error(error)
    throw error
  }
}

export const sendParkingSpaceOffer = async (email: ParkingSpaceOfferEmail) => {
  console.log('Sending template email', config.infobip.baseUrl)
  try {
    const toField = JSON.stringify({
      to: email.to,
      placeholders: {
        adress: email.address,
        firstName: email.firstName,
        availableFrom: email.availableFrom,
        deadlineDate: email.deadlineDate,
        rent: email.rent,
        type: email.type,
        parkingSpaceId: email.parkingSpaceId,
        objectId: email.objectId,
      },
    })
    const response = await infobip.channels.email.send({
      from: 'Bostads Mimer AB <noreply@mimer.nu>',
      to: toField,
      templateId: email.hasParkingSpace
        ? ExistingParkingSpaceOfferTemplateId
        : NewParkingSpaceOfferTemplateId,
      subject: email.subject, // Might be overriden by tempalte
      text: email.text, // Should be overriden by template, but can be used as fallback
    })
    if (response.status === 200) {
      return response.data
    } else {
      throw new Error(response.body)
    }
  } catch (error) {
    console.error(error)
    throw error
  }
<<<<<<< HEAD
};

export const sendParkingSpaceOfferSms = async (sms: ParkingSpaceOfferSms) => {
  try {
    const response = await infobip.channels.sms.send({
        messages: [
            {
              destinations: [
                  { to: sms.phoneNumber },
              ],
              from: 'Mimer AB',
              text: 'Hej firstName! Vad kul att du anmält intresse på den här bilplatsen! Vi vill nu veta om du vill ha kontraktet. Senast deadlineDate behöver du tacka ja eller nej via Mina sidor'.replace('firstName', sms.firstName).replace('deadlineDate', sms.deadlineDate),
              templateId: NewParkingSpaceOfferSmsTemplateId
            }
        ]
    });
    console.log('SMS sent successfully:');
    if (response.status === 200) {
      return response.data;
    } else {  
      throw new Error(response.body);
    }
  } catch (error) {
      console.error('Error sending SMS:', error);
      throw error;
  }
};

export const sendParkingSpaceAssignedToOther = async (emails: ParkingSpaceNotificationEmail[]) => {
  try {
    const toField = emails.map(email => ({
      to: email.to,
      placeholders: {
        'address': email.address,
        'parkingSpaceId': email.parkingSpaceId,
      },
    }));
    const response = await infobip.channels.email.send({
      from: 'Bostads Mimer AB <noreply@mimer.nu>',
      to: toField,
      templateId: ParkingSpaceAssignedToOtherTemplateId,
      subject: "Ej erbjuden parkeringsplats",
    });
    if (response.status === 200) {
      return response.data;
    } else {
      throw new Error(response.body);
    }
  } catch (error) {
    console.error(error);
    throw error;
  }
};
=======
}

export const healthCheck = async () => {
  const response = await infobip.channels.email.send({})

  if (
    response instanceof Error &&
    (response as Error).message != 'email.from is required.'
  )
    throw new Error((response as Error).message)
}
>>>>>>> b3c40fa6
<|MERGE_RESOLUTION|>--- conflicted
+++ resolved
@@ -9,15 +9,10 @@
   authType: AuthType.ApiKey,
 })
 
-<<<<<<< HEAD
-const NewParkingSpaceOfferTemplateId = 200000000092027;
-const NewParkingSpaceOfferSmsTemplateId = 200000000094113; 
-const ExistingParkingSpaceOfferTemplateId = 200000000094058;
-const ParkingSpaceAssignedToOtherTemplateId = 200000000092051; 
-=======
 const NewParkingSpaceOfferTemplateId = 200000000092027
+const NewParkingSpaceOfferSmsTemplateId = 200000000094113 
 const ExistingParkingSpaceOfferTemplateId = 200000000094058
->>>>>>> b3c40fa6
+const ParkingSpaceAssignedToOtherTemplateId = 200000000092051 
 
 export const sendEmail = async (message: Email) => {
   logger.info({ to: message.to, subject: message.subject }, 'Sending email')
@@ -70,15 +65,14 @@
       text: email.text, // Should be overriden by template, but can be used as fallback
     })
     if (response.status === 200) {
-      return response.data
-    } else {
-      throw new Error(response.body)
+      return response.data;
+    } else {  
+      throw new Error(response.body);
     }
   } catch (error) {
-    console.error(error)
-    throw error
+    console.error(error);
+    throw error;
   }
-<<<<<<< HEAD
 };
 
 export const sendParkingSpaceOfferSms = async (sms: ParkingSpaceOfferSms) => {
@@ -94,7 +88,7 @@
               templateId: NewParkingSpaceOfferSmsTemplateId
             }
         ]
-    });
+    })
     console.log('SMS sent successfully:');
     if (response.status === 200) {
       return response.data;
@@ -115,24 +109,22 @@
         'address': email.address,
         'parkingSpaceId': email.parkingSpaceId,
       },
-    }));
+    }))
     const response = await infobip.channels.email.send({
       from: 'Bostads Mimer AB <noreply@mimer.nu>',
       to: toField,
       templateId: ParkingSpaceAssignedToOtherTemplateId,
       subject: "Ej erbjuden parkeringsplats",
-    });
+    })
     if (response.status === 200) {
       return response.data;
     } else {
       throw new Error(response.body);
     }
   } catch (error) {
-    console.error(error);
-    throw error;
+    console.error(error)
+    throw error
   }
-};
-=======
 }
 
 export const healthCheck = async () => {
@@ -143,5 +135,4 @@
     (response as Error).message != 'email.from is required.'
   )
     throw new Error((response as Error).message)
-}
->>>>>>> b3c40fa6
+}