import { Infobip, AuthType } from '@infobip-api/sdk'
import config from '../../../common/config'
<<<<<<< HEAD
import { Email, ParkingSpaceOfferEmail } from 'onecore-types'
=======
import { Email } from 'onecore-types'
import { logger } from 'onecore-utilities'
>>>>>>> 78b4615e

const infobip = new Infobip({
  baseUrl: config.infobip.baseUrl,
  apiKey: config.infobip.apiKey,
  authType: AuthType.ApiKey,
})

const NewParkingSpaceOfferTemplateId = 200000000092027;
const ExistingParkingSpaceOfferTemplateId = 200000000094058;

export const sendEmail = async (message: Email) => {
  logger.info({ to: message.to, subject: message.subject }, 'Sending email')

  try {
    const response = await infobip.channels.email.send({
      to: message.to,
      from: 'Bostads Mimer AB <noreply@mimer.nu>',
      subject: message.subject,
      text: message.text,
    })
    if (response.status === 200) {
      logger.info(
        { to: message.to, subject: message.subject },
        'Sending email complete'
      )
      return response.data
    } else {
      throw new Error(response.body)
    }
  } catch (error) {
    logger.error(error)
    throw error
  }
}

export const sendParkingSpaceOffer = async (email: ParkingSpaceOfferEmail) => {
  console.log('Sending template email', config.infobip.baseUrl)
  try {
    const toField = JSON.stringify({
      to: email.to,
      placeholders: {
        'adress': email.adress,
        'firstName': email.firstName,
        'availableFrom': email.availableFrom,
        'deadlineDate': email.deadlineDate,
        'rent': email.rent,
        'type': email.type,
        'parkingSpaceId': email.parkingSpaceId,
        'objectId': email.objectId,
      },
    });
    const response = await infobip.channels.email.send({
      from: 'Bostads Mimer AB <noreply@mimer.nu>',
      to: toField,
      templateId: email.hasParkingSpace ? ExistingParkingSpaceOfferTemplateId : NewParkingSpaceOfferTemplateId,
      subject: email.subject, // Might be overriden by tempalte
      text: email.text, // Should be overriden by template, but can be used as fallback
    });
    if (response.status === 200) {
      return response.data;
    } else {  
      throw new Error(response.body);
    }
  } catch (error) {
    console.error(error);
    throw error;
  }
};
<|MERGE_RESOLUTION|>--- conflicted
+++ resolved
@@ -1,11 +1,7 @@
 import { Infobip, AuthType } from '@infobip-api/sdk'
 import config from '../../../common/config'
-<<<<<<< HEAD
 import { Email, ParkingSpaceOfferEmail } from 'onecore-types'
-=======
-import { Email } from 'onecore-types'
 import { logger } from 'onecore-utilities'
->>>>>>> 78b4615e
 
 const infobip = new Infobip({
   baseUrl: config.infobip.baseUrl,
