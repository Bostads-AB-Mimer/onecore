--- conflicted
+++ resolved
@@ -7,13 +7,8 @@
   }>,
 ): Residence {
   if (!dbRecord) return {} as Residence
-<<<<<<< HEAD
   return ResidenceSchema.parse({
-    id: dbRecord.residenceId,
-=======
-  return {
     id: dbRecord.residenceId.trim(),
->>>>>>> 92c8a0e9
     code: dbRecord.code,
     name: dbRecord.name,
     location: dbRecord.location || undefined,
@@ -95,7 +90,6 @@
       fromDate: new Date(dbRecord.fromDate),
       toDate: new Date(dbRecord.toDate),
     },
-<<<<<<< HEAD
     residenceType: {
       code: dbRecord.residenceType.code,
       name: dbRecord.residenceType.name,
@@ -111,31 +105,4 @@
       },
     },
   })
-=======
-    timestamp: dbRecord.timestamp,
-    residenceType: dbRecord.residenceType
-      ? {
-          code: dbRecord.residenceType.code.trim(),
-          name: dbRecord.residenceType.name.trim(),
-          roomCount: dbRecord.residenceType.roomCount,
-          kitchen: dbRecord.residenceType.kitchen,
-          selectionFundAmount: dbRecord.residenceType.selectionFundAmount,
-        }
-      : undefined,
-    propertyObject: dbRecord.propertyObject
-      ? {
-          energy: {
-            energyClass: dbRecord.propertyObject.energyClass,
-            energyRegistered: dbRecord.propertyObject.energyRegistered
-              ? new Date(dbRecord.propertyObject.energyRegistered)
-              : undefined,
-            energyReceived: dbRecord.propertyObject.energyReceived
-              ? new Date(dbRecord.propertyObject.energyReceived)
-              : undefined,
-            energyIndex: dbRecord.propertyObject.energyIndex,
-          },
-        }
-      : undefined,
-  }
->>>>>>> 92c8a0e9
 }