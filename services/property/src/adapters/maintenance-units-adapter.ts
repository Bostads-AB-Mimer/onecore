--- conflicted
+++ resolved
@@ -1,7 +1,6 @@
 import { trimStrings } from '@src/utils/data-conversion'
 import { prisma } from './db'
 import { MaintenanceUnit } from '@src/types/maintenance-unit'
-<<<<<<< HEAD
 
 export const getMaintenanceUnitsByBuildingCode = async (
   buildingCode: string
@@ -53,13 +52,11 @@
       code: item.code,
       caption: item.name,
       type: item.maintenanceUnitType?.name ?? null,
-      propertyCode: propertyStructure?.propertyCode ?? null,
-      propertyName: propertyStructure?.propertyName ?? null,
+      estateCode: propertyStructure?.propertyCode ?? null,
+      estate: propertyStructure?.propertyName ?? null,
     }
   })
 }
-=======
->>>>>>> d66fad3a
 
 export const getMaintenanceUnitsByRentalId = async (rentalId: string) => {
   /**
