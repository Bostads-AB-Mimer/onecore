--- conflicted
+++ resolved
@@ -334,12 +334,8 @@
           code: residence.propertyObject.propertyStructures[0].buildingCode,
           name: residence.propertyObject.propertyStructures[0].buildingName,
         },
-<<<<<<< HEAD
-        malarEnergiFacilityId: residence.comments?.[0].text || null,
+        malarEnergiFacilityId: residence.comments?.[0]?.text || null,
         size: residenceSizeResult?.value || null,
-=======
-        malarEnergiFacilityId: residence.comments?.[0]?.text || null,
->>>>>>> c02d2a73
       } satisfies ResidenceDetails
 
       ctx.status = 200
