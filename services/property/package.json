{
  "name": "@onecore/property",
  "version": "1.4.22",
  "description": "POC to investigate Prisma as data-layer between Xpand and ONECore",
  "license": "MIT",
  "homepage": "https://github.com/Bostads-AB-Mimer/property-base#readme",
  "repository": {
    "type": "git",
    "url": "git+https://github.com/Bostads-AB-Mimer/property-base.git"
  },
  "bugs": {
    "url": "https://github.com/Bostads-AB-Mimer/property-base/issues"
  },
  "author": "",
  "packageManager": "pnpm@10.6.1",
  "engines": {
    "node": ">=20"
  },
<<<<<<< HEAD
  "main": "src/index.ts",
=======
  "main": "./src/index.ts",
>>>>>>> 5d68eac6
  "scripts": {
    "build": "tsc && tsc-alias",
    "dev": "node --import tsx --watch src/index.ts",
    "dev:init": "pnpm prepare:dotenv",
    "generate:static": "pnpm prisma:generate",
    "prepare:dotenv": "[ -f .env ] || cp .env.template .env",
    "prettier": "prettier --check ./src",
    "prisma:force-generate": "pnpm clean-install --workspace . && prisma generate",
    "prisma:generate": "npx prisma generate",
    "start": "ts-node src/index.ts",
    "test:borked": "jest --config jest.config.js",
    "test:watch": "jest --config jest.config.js --watch",
    "lint": "eslint src/",
    "lint:fix": "eslint src/ --fix",
    "typecheck": "tsc --noEmit"
  },
  "dependencies": {
    "@koa/cors": "^5.0.0",
    "@koa/router": "^12.0.1",
    "@onecore/utilities": "workspace:*",
    "@prisma/client": "^5.20.0",
    "axios": "^1.9.0",
    "dotenv": "^16.4.5",
    "koa": "^2.16.2",
    "koa-body": "^6.0.1",
    "koa2-swagger-ui": "^5.11.0",
    "lodash": "^4.17.21",
    "prisma": "^5.21.1",
    "swagger-jsdoc": "^6.2.8",
    "tsc-alias": "^1.8.16",
    "tsconfig-paths": "^4.2.0",
    "tsx": "^4.19.2",
    "zod": "^3.25.67",
    "zod-prisma-types": "^3.2.1",
    "zod-to-json-schema": "^3.24.5"
  },
  "devDependencies": {
    "@eslint/js": "^9.32.0",
    "@types/jest": "^29.5.14",
    "@types/koa": "^2.15.0",
    "@types/koa__cors": "^5.0.0",
    "@types/koa__router": "12.0.4",
    "@types/lodash": "^4.17.13",
    "@types/node": "^20.11.5",
    "@types/supertest": "^6.0.2",
    "@types/swagger-jsdoc": "^6.0.4",
    "jest": "^29.7.0",
    "nodemon": "^3.1.7",
    "prettier": "^3.6.2",
    "supertest": "^7.0.0",
    "ts-jest": "^29.2.5",
    "ts-node": "^10.9.2",
    "typescript": "^5.6.2"
  }
}<|MERGE_RESOLUTION|>--- conflicted
+++ resolved
@@ -16,11 +16,7 @@
   "engines": {
     "node": ">=20"
   },
-<<<<<<< HEAD
-  "main": "src/index.ts",
-=======
   "main": "./src/index.ts",
->>>>>>> 5d68eac6
   "scripts": {
     "build": "tsc && tsc-alias",
     "dev": "node --import tsx --watch src/index.ts",
