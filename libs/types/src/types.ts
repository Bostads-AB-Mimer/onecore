--- conflicted
+++ resolved
@@ -183,7 +183,17 @@
   daysSinceLastDebitDate?: number
 }
 
-<<<<<<< HEAD
+//maps to response from GetWaitingListTimes in xpand soap service
+interface WaitingList {
+  applicantCaption: string
+  contactCode: string
+  contractFromApartment: Date
+  queuePoints: number
+  queuePointsSocialConnection: number
+  waitingListFrom: Date
+  waitingListTypeCaption: string
+}
+
 interface Listing {
   id: number;
   address: string;
@@ -213,17 +223,6 @@
   rentalObjectCode?: string | undefined;
   status: string;
   listingId: number;
-=======
-//maps to response from GetWaitingListTimes in xpand soap service
-interface WaitingList {
-  applicantCaption: string
-  contactCode: string
-  contractFromApartment: Date
-  queuePoints: number
-  queuePointsSocialConnection: number
-  waitingListFrom: Date
-  waitingListTypeCaption: string
->>>>>>> f371b381
 }
 
 /*interface UnpaidInvoices {
@@ -259,10 +258,7 @@
   UnpaidInvoice,*/
   ParkingSpace,
   Email,
-<<<<<<< HEAD
+  WaitingList,
   Listing,
   Applicant,
-=======
-  WaitingList,
->>>>>>> f371b381
 }