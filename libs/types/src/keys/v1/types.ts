--- conflicted
+++ resolved
@@ -115,26 +115,13 @@
   typeof UpdateKeyBundleRequestSchema
 >
 
-<<<<<<< HEAD
-// Request types for key loan maintenance keys
-export type KeyLoanMaintenanceKeys = z.infer<
-  typeof KeyLoanMaintenanceKeysSchema
->
-export type KeyLoanMaintenanceKeysWithDetails = z.infer<
-  typeof KeyLoanMaintenanceKeysWithDetailsSchema
->
-export type KeyWithMaintenanceLoanStatus = z.infer<
-  typeof KeyWithMaintenanceLoanStatusSchema
+// Key bundle types (with loan and event status)
+export type KeyWithLoanAndEvent = z.infer<typeof KeyWithLoanAndEventSchema>
+export type KeyBundleWithLoanStatusResponse = z.infer<
+  typeof KeyBundleWithLoanStatusResponseSchema
 >
 export type BundleWithLoanedKeysInfo = z.infer<
   typeof BundleWithLoanedKeysInfoSchema
->
-=======
-// Key bundle types (with loan and event status)
-export type KeyWithLoanAndEvent = z.infer<typeof KeyWithLoanAndEventSchema>
->>>>>>> 78a561a7
-export type KeyBundleWithLoanStatusResponse = z.infer<
-  typeof KeyBundleWithLoanStatusResponseSchema
 >
 
 // Request types for key events
