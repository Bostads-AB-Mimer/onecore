name: Build and Push Images

on:
  workflow_run:
    workflows:
      - CI
    types:
      - completed
    branches:
      - main
      - epic/**
      - feature/**
      - release/**
  push:
    tags:
      - v*.*.*

jobs:
  prepare:
    if: ${{ github.event_name == 'push' || github.event.workflow_run.conclusion == 'success' }}
    runs-on: ubuntu-latest
    env:
      # Prefer workflow_run context if present, otherwise fall back defaults
      HEAD_BRANCH: ${{ github.event.workflow_run.head_branch || (github.ref_type == 'branch' && github.ref_name) }}
      HEAD_TAG: ${{ github.event.workflow_run.head_branch == null && github.ref_type == 'tag' && github.ref_name || '' }}
      HEAD_SHA: ${{ github.event.workflow_run.head_sha || github.sha }}
    outputs:
      matrix: ${{ steps.read-matrix.outputs.matrix }}
      build_type: ${{ steps.build-type.outputs.build_type }}
      build_tag_base: ${{ steps.build-type.outputs.build_tag_base }}
      build_tag_inc: ${{ steps.build-type.outputs.build_tag_inc }}
      release_version: ${{ steps.build-type.outputs.release_version }}
      version: ${{ steps.pkg-details.outputs.version }}
      description: ${{ steps.pkg-details.outputs.description }}
      build_tag: ${{ steps.incremental-tag.outputs.build_tag }}
      version_bump_type: ${{ steps.build-type.outputs.version_bump_type }}

    steps:
      - name: Checkout
        uses: actions/checkout@v4
        with:
          ref: ${{ env.HEAD_SHA }}
          fetch-depth: 0

      - name: Read build matrix
        id: read-matrix
        shell: bash
        run: |
          MATRIX=$(cat ./.github/build.matrix.json | jq -c .)
          echo "matrix=${MATRIX}" >> $GITHUB_OUTPUT

      - name: Read package.json/repository version
        id: pkg-details
        run: |
          echo "version=$(cat package.json | jq .version -r)" >> $GITHUB_OUTPUT
          echo "description=$(cat package.json | jq .description -r)" >> $GITHUB_OUTPUT

      - name: Determine build type
        id: build-type
        shell: bash
        env:
          PKGVER: ${{ steps.pkg-details.outputs.version }}
        run: |
          if [[ -n "$HEAD_TAG" ]]; then
            # Build release for production
            echo "build_type=release" >> $GITHUB_OUTPUT
            echo "build_tag_base=${HEAD_TAG#v}" >> $GITHUB_OUTPUT
            echo "release_version=${HEAD_TAG#v}" >> $GITHUB_OUTPUT
            echo "version_bump_type=patch" >> $GITHUB_OUTPUT

          elif [[ "$HEAD_BRANCH" == "main" ]]; then
            # Build CI snapshot
            echo "build_type=snapshot" >> $GITHUB_OUTPUT
            echo "build_tag_base=${PKGVER}-ci" >> $GITHUB_OUTPUT
            echo "version_bump_type=patch" >> $GITHUB_OUTPUT

          elif [[ "$HEAD_BRANCH" == epic/* ]]; then
            # Build incremental epic
            echo "build_type=epic" >> $GITHUB_OUTPUT
            echo "build_tag_inc=true" >> $GITHUB_OUTPUT
            BASE=$(echo "$HEAD_BRANCH" | awk -F"/|-" '{print $1 "-" $2 "-" $3}')
            echo "build_tag_base=${BASE}" >> $GITHUB_OUTPUT

          elif [[ "$HEAD_BRANCH" == release/* ]]; then
            # Build incremental release candidate
            echo "build_type=rc" >> $GITHUB_OUTPUT
            echo "build_tag_inc=true" >> $GITHUB_OUTPUT
            echo "build_tag_base=${HEAD_BRANCH#release/}-rc" >> $GITHUB_OUTPUT
            echo "release_version=${HEAD_BRANCH#release/}" >> $GITHUB_OUTPUT
          fi

      - name: Determine incremental build tag
        id: incremental-tag
        if: steps.build-type.outputs.build_tag_inc == 'true'
        env:
          GH_TOKEN: ${{ secrets.GITHUB_TOKEN }}
        run: |
          BRANCH="${GITHUB_REF_NAME}"
          OWNER_REPO="${GITHUB_REPOSITORY}"
          COUNT=$(curl -s -H "Authorization: Bearer $GH_TOKEN" \
            "https://api.github.com/repos/${OWNER_REPO}/actions/runs?branch=${BRANCH}&event=push&per_page=100" \
            | jq '[.workflow_runs[] | select(.status=="completed")] | length')
          NUM=$((COUNT + 1))
          echo "build_tag=${{ steps.build-type.outputs.build_tag_base }}.${NUM}" >> $GITHUB_OUTPUT

      - name: Enforce package.json matches release version
        if: steps.build-type.outputs.build_tag_version != ''
        run: |
          WANT="${{ steps.build-type.outputs.release_version }}"
          HAVE="${{ steps.pkg-details.outputs.version }}"
          if [[ "$WANT" != "$HAVE" ]]; then
            echo "::error::package.json version ($HAVE) does not match release target version ($WANT)";
            exit 1;
          fi

  build-and-push:
    needs: prepare
    runs-on: ubuntu-latest
    env:
      HEAD_SHA: ${{ github.event.workflow_run.head_sha || github.sha }}
    strategy:
      matrix:
        include: ${{ fromJson(needs.prepare.outputs.matrix) }}
    permissions:
      contents: read
      packages: write

    steps:
      - name: Checkout
        uses: actions/checkout@v4
<<<<<<< HEAD

=======
        with:
          ref: ${{ env.HEAD_SHA }}
      
>>>>>>> e3567739
      - name: Set up Docker Buildx
        uses: docker/setup-buildx-action@v3

      - name: Login to GHCR
        if: github.event.repository.fork == false
        uses: docker/login-action@v3
        with:
          registry: ghcr.io
          username: ${{ github.actor }}
          password: ${{ secrets.GITHUB_TOKEN }}

      - name: Extract metadata
        id: meta
        uses: docker/metadata-action@v5
        with:
          images: ghcr.io/${{ github.repository }}/${{ matrix.imageName || matrix.name }}
          tags: |
            type=raw,value=latest,enable={{is_default_branch}}
            type=raw,value=${{ needs.prepare.outputs.build_tag || needs.prepare.outputs.build_tag_base }}
          labels: |
            org.opencontainers.image.title=${{ matrix.label }}
            org.opencontainers.image.description=${{ needs.prepare.outputs.description }}

      - name: Render build_args
        id: render-build-args
        env:
          BUILD_TYPE: ${{ needs.prepare.outputs.build_type }}
          RELEASE_BUILD_ARGS: ${{ (matrix.build_args.release && toJSON(matrix.build_args.release)) }}
          TEST_BUILD_ARGS: ${{ (matrix.build_args.test && toJSON(matrix.build_args.test)) }}
        run: |
          if [ "${BUILD_TYPE}" == "release" ]; then
            BUILD_ARGS_JSON="${RELEASE_BUILD_ARGS}"
          else
            BUILD_ARGS_JSON="${TEST_BUILD_ARGS}"
          fi

          if [ -n "${BUILD_ARGS_JSON}" ]; then
            {
              printf "build_args<<EOF\n"
              echo "$BUILD_ARGS_JSON" | jq -r 'to_entries | .[]? | "\(.key)=\(.value)"'
              printf "EOF\n"
            } >> $GITHUB_OUTPUT
          fi

      - name: Build and push ${{ steps.meta.outputs.tags }}
        uses: docker/build-push-action@v5
        if: matrix.docker
        with:
          context: .
          file: ./${{ matrix.path }}/Dockerfile
          push: ${{ env.ACT != 'true' }}
          tags: ${{ steps.meta.outputs.tags }}
          labels: ${{ steps.meta.outputs.labels }}
          cache-from: type=gha,scope=${{ matrix.name }}
          cache-to: type=gha,mode=max,scope=${{ matrix.name }}
          build-args: ${{ steps.render-build-args.outputs.build_args }}

  bump-version:
    needs: [build-and-push, prepare]
    if: ${{ needs.prepare.outputs.version_bump_type != '' }}
    runs-on: ubuntu-latest
    permissions:
      contents: write
    steps:
      - name: Checkout
        uses: actions/checkout@v4
        with:
          ref: ${{ env.HEAD_SHA }}
          fetch-depth: 0
          token: ${{ secrets.GITHUB_TOKEN }}

      - name: Install pnpm
        uses: pnpm/action-setup@v4
        with:
          version: 10.16.1

      - name: Setup Node.js
        uses: actions/setup-node@v4
        with:
          node-version: '22'
<<<<<<< HEAD
          cache: 'npm'

=======
          cache: pnpm
           
>>>>>>> e3567739
      - name: Configure Git
        run: |
          git config --global user.email "41898282+github-actions[bot]@users.noreply.github.com"
          git config --global user.name "github-actions[bot]"

      - name: Update version
        run: |
          # Enforce global version, in case of version drift by first bumping the root version...
          pnpm version ${{ needs.prepare.outputs.version_bump_type }} -r --no-commit-hooks --no-git-tag-version

          # And then explicitly setting that version for the entire workspace
          new_version=$(jq -r .version package.json)
          pnpm version "${new_version}" -r --no-commit-hooks --no-git-tag-version --include-workspace-root --allow-same-version
          git add $(git ls-files -m '*package*.json')
          git commit -m "chore: bump version to ${new_version} [skip ci]"
          git push --follow-tags<|MERGE_RESOLUTION|>--- conflicted
+++ resolved
@@ -128,13 +128,9 @@
     steps:
       - name: Checkout
         uses: actions/checkout@v4
-<<<<<<< HEAD
-
-=======
         with:
           ref: ${{ env.HEAD_SHA }}
-      
->>>>>>> e3567739
+
       - name: Set up Docker Buildx
         uses: docker/setup-buildx-action@v3
 
@@ -215,13 +211,8 @@
         uses: actions/setup-node@v4
         with:
           node-version: '22'
-<<<<<<< HEAD
-          cache: 'npm'
-
-=======
           cache: pnpm
-           
->>>>>>> e3567739
+
       - name: Configure Git
         run: |
           git config --global user.email "41898282+github-actions[bot]@users.noreply.github.com"
