name: Build and Push Images

on:
  workflow_run:
    workflows:
      - CI
    types:
      - completed
    branches:
      - main
      - epic/**
      - feature/**
      - release/**
  push:
    tags:
      - v*.*.*

jobs:
  prepare:
    runs-on: ubuntu-latest
    env:
      # Prefer workflow_run context if present, otherwise fall back defaults
      HEAD_BRANCH: ${{ github.event.workflow_run.head_branch || (github.ref_type == 'branch' && github.ref_name) }}
      HEAD_TAG:    ${{ github.event.workflow_run.head_branch == null && github.ref_type == 'tag' && github.ref_name || '' }}
      HEAD_SHA:    ${{ github.event.workflow_run.head_sha || github.sha }}
    outputs:
      matrix: ${{ steps.read-matrix.outputs.matrix }}
      build_type: ${{ steps.build-type.outputs.build_type }}
      build_tag_base: ${{ steps.build-type.outputs.build_tag_base }}
      build_tag_inc: ${{ steps.build-type.outputs.build_tag_inc }}
      release_version: ${{ steps.build-type.outputs.release_version }}
      version: ${{ steps.pkg-details.outputs.version }}
      description: ${{ steps.pkg-details.outputs.description }}
      build_tag: ${{ steps.incremental-tag.outputs.build_tag }}
      version_bump_type: ${{ steps.build-type.outputs.version_bump_type }}

    steps:
      - name: Checkout
        uses: actions/checkout@v4
        with:
<<<<<<< HEAD
          ref: ${{ github.event.workflow_run.head_sha }}
=======
          ref: ${{ env.HEAD_SHA }}
>>>>>>> 941d8e38
          fetch-depth: 0

      - name: Read build matrix
        id: read-matrix
        shell: bash
        run: |
          MATRIX=$(cat ./.github/build.matrix.json | jq -c .)
          echo "matrix=${MATRIX}" >> $GITHUB_OUTPUT

      - name: Read package.json/repository version
        id: pkg-details
        run: |
          echo "version=$(cat package.json | jq .version -r)" >> $GITHUB_OUTPUT
          echo "description=$(cat package.json | jq .description -r)" >> $GITHUB_OUTPUT

      - name: Determine build type
        id: build-type
        shell: bash
        env:
          PKGVER: ${{ steps.pkg-details.outputs.version }}
        run: |
          if [[ -n "$HEAD_TAG" ]]; then
            # Build release for production
            echo "build_type=release" >> $GITHUB_OUTPUT
            echo "build_tag_base=${HEAD_TAG#v}" >> $GITHUB_OUTPUT
            echo "release_version=${HEAD_TAG#v}" >> $GITHUB_OUTPUT
            echo "version_bump_type=patch" >> $GITHUB_OUTPUT

          elif [[ "$HEAD_BRANCH" == "main" ]]; then
            # Build CI snapshot
            echo "build_type=snapshot" >> $GITHUB_OUTPUT
            echo "build_tag_base=${PKGVER}-ci" >> $GITHUB_OUTPUT
            echo "version_bump_type=patch" >> $GITHUB_OUTPUT

          elif [[ "$HEAD_BRANCH" == epic/* ]]; then
            # Build incremental epic
            echo "build_type=epic" >> $GITHUB_OUTPUT
            echo "build_tag_inc=true" >> $GITHUB_OUTPUT
            BASE=$(echo "$HEAD_BRANCH" | awk -F"/|-" '{print $1 "-" $2 "-" $3}')
            echo "build_tag_base=${BASE}" >> $GITHUB_OUTPUT

          elif [[ "$HEAD_BRANCH" == release/* ]]; then
            # Build incremental release candidate
            echo "build_type=rc" >> $GITHUB_OUTPUT
            echo "build_tag_inc=true" >> $GITHUB_OUTPUT
            echo "build_tag_base=${HEAD_BRANCH#release/}-rc" >> $GITHUB_OUTPUT
            echo "release_version=${HEAD_BRANCH#release/}" >> $GITHUB_OUTPUT
          fi

      - name: Determine incremental build tag
        id: incremental-tag
        if: steps.build-type.outputs.build_tag_inc == 'true'
        env:
          GH_TOKEN: ${{ secrets.GITHUB_TOKEN }}
        run: |
          BRANCH="${GITHUB_REF_NAME}"
          OWNER_REPO="${GITHUB_REPOSITORY}"
          COUNT=$(curl -s -H "Authorization: Bearer $GH_TOKEN" \
            "https://api.github.com/repos/${OWNER_REPO}/actions/runs?branch=${BRANCH}&event=push&per_page=100" \
            | jq '[.workflow_runs[] | select(.status=="completed")] | length')
          NUM=$((COUNT + 1))
          echo "build_tag=${{ steps.build-type.outputs.build_tag_base }}.${NUM}" >> $GITHUB_OUTPUT

      - name: Enforce package.json matches release version
        if: steps.build-type.outputs.build_tag_version != ''
        run: |
          WANT="${{ steps.build-type.outputs.release_version }}"
          HAVE="${{ steps.pkg-details.outputs.version }}"
          if [[ "$WANT" != "$HAVE" ]]; then
            echo "::error::package.json version ($HAVE) does not match release target version ($WANT)";
            exit 1;
          fi
          
  build-and-push:
    needs: prepare
    runs-on: ubuntu-latest
    strategy:
      matrix:
        include: ${{ fromJson(needs.prepare.outputs.matrix) }}
    permissions:
      contents: read
      packages: write

    steps:
      - name: Checkout
        uses: actions/checkout@v4
      
      - name: Set up Docker Buildx
        uses: docker/setup-buildx-action@v3

      - name: Login to GHCR
        if: github.event.repository.fork == false
        uses: docker/login-action@v3
        with:
          registry: ghcr.io
          username: ${{ github.actor }}
          password: ${{ secrets.GITHUB_TOKEN }}

      - name: Extract metadata
        id: meta
        uses: docker/metadata-action@v5
        with:
          images: ghcr.io/${{ github.repository }}/${{ matrix.imageName || matrix.name }}
          tags: |
            type=raw,value=latest,enable={{is_default_branch}}
            type=raw,value=${{ needs.prepare.outputs.build_tag || needs.prepare.outputs.build_tag_base }}
          labels: |
            org.opencontainers.image.title=${{ matrix.label }}
            org.opencontainers.image.description=${{ needs.prepare.outputs.description }}

      - name: Render build_args
        id: render-build-args
        env:
          BUILD_TYPE:  ${{ needs.prepare.outputs.build_type }}
          RELEASE_BUILD_ARGS: ${{ (matrix.build_args.release && toJSON(matrix.build_args.release)) }}
          TEST_BUILD_ARGS: ${{ (matrix.build_args.test && toJSON(matrix.build_args.test)) }}
        run: |
          if [ "${BUILD_TYPE}" == "release" ]; then
            BUILD_ARGS_JSON="${RELEASE_BUILD_ARGS}"
          else
            BUILD_ARGS_JSON="${TEST_BUILD_ARGS}"
          fi

          if [ -n "${BUILD_ARGS_JSON}" ]; then
            {
              printf "build_args<<EOF\n"
              echo "$BUILD_ARGS_JSON" | jq -r 'to_entries | .[]? | "\(.key)=\(.value)"'
              printf "EOF\n"
            } >> $GITHUB_OUTPUT
          fi

      - name: Build and push ${{ steps.meta.outputs.tags }}
        uses: docker/build-push-action@v5
        if: matrix.docker
        with:
          context: .
          file: ./${{ matrix.path }}/Dockerfile
          push: ${{ env.ACT != 'true' }}
          tags: ${{ steps.meta.outputs.tags }}
          labels: ${{ steps.meta.outputs.labels }}
          cache-from: type=gha,scope=${{ matrix.name }}
          cache-to: type=gha,mode=max,scope=${{ matrix.name }}
          build-args: ${{ steps.render-build-args.outputs.build_args }}

  bump-version:
    needs: [build-and-push, prepare]
    if: ${{ needs.prepare.outputs.version_bump_type != '' }}
    runs-on: ubuntu-latest
    permissions:
      contents: write
    steps:
      - name: Checkout
        uses: actions/checkout@v4
        with:
          fetch-depth: 0
          token: ${{ secrets.GITHUB_TOKEN }}

      - name: Setup Node.js
        uses: actions/setup-node@v4
        with:
          node-version: '22'
          cache: 'npm'
           
      - name: Configure Git
        run: |
          git config --global user.email "41898282+github-actions[bot]@users.noreply.github.com"
          git config --global user.name "github-actions[bot]"
          
      - name: Update version
        run: |
          # Enforce global version, in case of version drift by first bumping the root version...
          npm version ${{ needs.prepare.outputs.version_bump_type }} --no-commit-hooks --no-git-tag-version

          # And then explicitly setting that version for the entire workspace
          new_version=$(jq -r .version package.json)
          npm version "${new_version}" --no-commit-hooks --no-git-tag-version --workspaces --include-workspace-root --allow-same-version
          git add $(git ls-files -m '*package*.json')
          git commit -m "chore: bump version to ${new_version} [skip ci]"
          git push --follow-tags
 <|MERGE_RESOLUTION|>--- conflicted
+++ resolved
@@ -21,8 +21,8 @@
     env:
       # Prefer workflow_run context if present, otherwise fall back defaults
       HEAD_BRANCH: ${{ github.event.workflow_run.head_branch || (github.ref_type == 'branch' && github.ref_name) }}
-      HEAD_TAG:    ${{ github.event.workflow_run.head_branch == null && github.ref_type == 'tag' && github.ref_name || '' }}
-      HEAD_SHA:    ${{ github.event.workflow_run.head_sha || github.sha }}
+      HEAD_TAG: ${{ github.event.workflow_run.head_branch == null && github.ref_type == 'tag' && github.ref_name || '' }}
+      HEAD_SHA: ${{ github.event.workflow_run.head_sha || github.sha }}
     outputs:
       matrix: ${{ steps.read-matrix.outputs.matrix }}
       build_type: ${{ steps.build-type.outputs.build_type }}
@@ -38,11 +38,7 @@
       - name: Checkout
         uses: actions/checkout@v4
         with:
-<<<<<<< HEAD
-          ref: ${{ github.event.workflow_run.head_sha }}
-=======
           ref: ${{ env.HEAD_SHA }}
->>>>>>> 941d8e38
           fetch-depth: 0
 
       - name: Read build matrix
@@ -115,7 +111,7 @@
             echo "::error::package.json version ($HAVE) does not match release target version ($WANT)";
             exit 1;
           fi
-          
+
   build-and-push:
     needs: prepare
     runs-on: ubuntu-latest
@@ -129,7 +125,7 @@
     steps:
       - name: Checkout
         uses: actions/checkout@v4
-      
+
       - name: Set up Docker Buildx
         uses: docker/setup-buildx-action@v3
 
@@ -156,7 +152,7 @@
       - name: Render build_args
         id: render-build-args
         env:
-          BUILD_TYPE:  ${{ needs.prepare.outputs.build_type }}
+          BUILD_TYPE: ${{ needs.prepare.outputs.build_type }}
           RELEASE_BUILD_ARGS: ${{ (matrix.build_args.release && toJSON(matrix.build_args.release)) }}
           TEST_BUILD_ARGS: ${{ (matrix.build_args.test && toJSON(matrix.build_args.test)) }}
         run: |
@@ -205,12 +201,12 @@
         with:
           node-version: '22'
           cache: 'npm'
-           
+
       - name: Configure Git
         run: |
           git config --global user.email "41898282+github-actions[bot]@users.noreply.github.com"
           git config --global user.name "github-actions[bot]"
-          
+
       - name: Update version
         run: |
           # Enforce global version, in case of version drift by first bumping the root version...
@@ -221,5 +217,4 @@
           npm version "${new_version}" --no-commit-hooks --no-git-tag-version --workspaces --include-workspace-root --allow-same-version
           git add $(git ls-files -m '*package*.json')
           git commit -m "chore: bump version to ${new_version} [skip ci]"
-          git push --follow-tags
- +          git push --follow-tags