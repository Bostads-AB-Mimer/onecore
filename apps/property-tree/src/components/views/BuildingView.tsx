--- conflicted
+++ resolved
@@ -95,11 +95,7 @@
   return (
     <div className="p-8 animate-in">
       <ViewHeader
-<<<<<<< HEAD
-        title={building.name ?? 'N/A'}
-=======
         title={building.name ?? ''}
->>>>>>> 6f2771a8
         subtitle={`Fastighet ${property?.designation}`}
         type="Byggnad"
         icon={Building}
@@ -127,11 +123,7 @@
         />
         <StatCard
           title="Byggnadstyp"
-<<<<<<< HEAD
-          value={building.buildingType.name ?? 'N/A'}
-=======
           value={building.buildingType.name ?? '-'}
->>>>>>> 6f2771a8
           icon={Building}
         />
       </Grid>
