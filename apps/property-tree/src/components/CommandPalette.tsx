import React from 'react'
import { useNavigate } from 'react-router-dom'
import { motion, AnimatePresence } from 'framer-motion'
import {
  Command,
  Building2,
  MapPin,
  Home,
  ArrowRight,
  User2,
  Loader2,
  Building as BuildingIcon,
  SquareUser,
} from 'lucide-react'
import { match } from 'ts-pattern'

import { useSearch } from './hooks/useSearch'
import { useCommandPalette } from './hooks/useCommandPalette'
import { debounce } from '@/utils/debounce'

const routeMap = {
  property: '/properties',
  building: '/buildings',
  staircase: '/staircases',
  residence: '/residences',
} as const

const iconMap = {
  area: MapPin,
  property: Building2,
  building: BuildingIcon,
  entrance: Home,
  apartment: Home,
  tenant: User2,
  residence: SquareUser,
} as const

export function CommandPalette() {
  const navigate = useNavigate()
  const { isOpen, close } = useCommandPalette()
  const [query, setQuery] = React.useState('')
  const [selectedIndex, setSelectedIndex] = React.useState(0)
  const inputRef = React.useRef<HTMLInputElement>(null)
  const searchQuery = useSearch(query)

  const handleSearch = React.useCallback((v: string) => setQuery(v), [])
  const onSearch = debounce(handleSearch, 300)

  React.useEffect(() => {
    setSelectedIndex(0)
  }, [query])

  React.useEffect(() => {
    if (isOpen) {
      setQuery('')
      setSelectedIndex(0)
      inputRef.current?.focus()
    }
  }, [isOpen])

  const handleKeyDown = (e: React.KeyboardEvent) => {
    if (!searchQuery.data) return
    switch (e.key) {
      case 'ArrowDown':
        e.preventDefault()
        setSelectedIndex((i) => (i < searchQuery.data.length - 1 ? i + 1 : 0))
        break
      case 'ArrowUp':
        e.preventDefault()
        setSelectedIndex((i) => (i > 0 ? i - 1 : searchQuery.data.length - 1))
        break
      case 'Enter':
        if (searchQuery.data[selectedIndex]) {
          const item = searchQuery.data[selectedIndex]
          const basePath = routeMap[item.type]
          if (basePath) {
            navigate(`${basePath}/${item.id}`)
            close()
          }
        }
        break
      case 'Escape':
        close()
        break
    }
  }

  return (
    <AnimatePresence>
      {isOpen && (
        <>
          <motion.div
            initial={{ opacity: 0 }}
            animate={{ opacity: 1 }}
            exit={{ opacity: 0 }}
            className="fixed inset-0 bg-gray-900/50 backdrop-blur-sm z-50 flex items-center justify-center"
            onClick={close}
          />
          <motion.div
            initial={{ opacity: 0, scale: 0.95 }}
            animate={{ opacity: 1, scale: 1 }}
            exit={{ opacity: 0, scale: 0.95 }}
            transition={{ duration: 0.1 }}
            className="fixed left-[calc(50%-350px)] top-[20%] w-[700px] border border-gray-200 bg-white dark:bg-gray-800 rounded-xl shadow-2xl dark:border-gray-700 overflow-hidden z-50"
          >
            <div className="p-4 border-b dark:border-gray-700 flex items-center space-x-3">
              <Command className="h-5 w-5 text-gray-400" />
              <input
                ref={inputRef}
                type="text"
                onChange={(e) => onSearch(e.target.value)}
                onKeyDown={handleKeyDown}
                placeholder="Sök efter fastigheter, bostäder eller lägenheter..."
                className="flex-1 bg-transparent border-0 focus:outline-none focus:ring-0 text-gray-900 dark:text-white placeholder-gray-400"
              />
            </div>
            <div className="max-h-[60vh] overflow-y-auto">
              {!query && (
                <div className="p-4 text-center text-gray-500">
                  Börja skriva för att söka...
                </div>
              )}
              {Boolean(query) && query.length < 3 && (
                <div className="p-4 text-center text-gray-500">
                  Inga resultat hittades
                </div>
              )}
              {searchQuery.isFetched && searchQuery.data?.length === 0 && (
                <div className="p-4 text-center text-gray-500">
                  Inga resultat hittades
                </div>
              )}
              {searchQuery.isLoading && (
                <div className="p-4 flex justify-center items-center text-gray-500">
                  <Loader2 className="h-6 w-6 animate-spin" />
                </div>
              )}
              {searchQuery.data && searchQuery.data.length > 0 && (
                <div className="p-2">
                  {searchQuery.data.map((item, index) =>
                    match(item)
                      .with({ type: 'building' }, (v) => (
                        <Building
                          key={v.id}
<<<<<<< HEAD
                          name={v.name ?? 'N/A'}
=======
                          name={v.name ?? '-'}
>>>>>>> 6f2771a8
                          property={v.property}
                          className={
                            selectedIndex === index
                              ? 'bg-blue-50 dark:bg-blue-900/20 text-blue-600 dark:text-blue-400'
                              : 'text-gray-600 dark:text-gray-400 hover:bg-gray-50 dark:hover:bg-gray-800'
                          }
                          onClick={() => {
                            navigate(`${routeMap.building}/${v.id}`)
                            close()
                          }}
                        />
                      ))
                      .with({ type: 'property' }, (v) => (
                        <Property
                          key={v.id}
                          name={v.name}
                          className={
                            selectedIndex === index
                              ? 'bg-blue-50 dark:bg-blue-900/20 text-blue-600 dark:text-blue-400'
                              : 'text-gray-600 dark:text-gray-400 hover:bg-gray-50 dark:hover:bg-gray-800'
                          }
                          onClick={() => {
                            navigate(`${routeMap.property}/${v.id}`)
                            close()
                          }}
                        />
                      ))
                      .with({ type: 'residence' }, (v) => (
                        <Residence
                          key={v.id}
                          name={v.rentalId ?? '[rental id missing]'}
                          building={v.building}
                          className={
                            selectedIndex === index
                              ? 'bg-blue-50 dark:bg-blue-900/20 text-blue-600 dark:text-blue-400'
                              : 'text-gray-600 dark:text-gray-400 hover:bg-gray-50 dark:hover:bg-gray-800'
                          }
                          onClick={() => {
                            navigate(`${routeMap.residence}/${v.id}`)
                            close()
                          }}
                        />
                      ))
                      .exhaustive()
                  )}
                </div>
              )}
            </div>
          </motion.div>
        </>
      )}
    </AnimatePresence>
  )
}

function Building(props: {
  name: string
  property?: { id: string; name: string | null; code: string } | null
  className?: string
  onClick: () => void
}) {
  const Icon = iconMap.building
  return (
    <motion.button
      initial={{ opacity: 0, y: 10 }}
      animate={{ opacity: 1, y: 0 }}
      className={`
        w-full flex items-center space-x-3 px-3 py-2 rounded-lg text-sm
        ${props.className}
      `}
      onClick={props.onClick}
    >
      <Icon className="h-4 w-4" />
      {props.property && (
        <span className="text-xs text-gray-400">{props.property.name}</span>
      )}
      <span className="flex-1 text-left">{props.name}</span>
      <ArrowRight className="h-4 w-4 opacity-50" />
    </motion.button>
  )
}

function Property(props: {
  name: string
  className?: string
  onClick: () => void
}) {
  const Icon = iconMap.property
  return (
    <motion.button
      initial={{ opacity: 0, y: 10 }}
      animate={{ opacity: 1, y: 0 }}
      className={`
        w-full flex items-center space-x-3 px-3 py-2 rounded-lg text-sm
        ${props.className}
      `}
      onClick={props.onClick}
    >
      <Icon className="h-4 w-4" />
      <span className="flex-1 text-left">{props.name}</span>
      <ArrowRight className="h-4 w-4 opacity-50" />
    </motion.button>
  )
}

function Residence(props: {
  name: string
  building: { name: string | null; code: string | null }
  className?: string
  onClick: () => void
}) {
  const Icon = iconMap.residence
  return (
    <motion.button
      initial={{ opacity: 0, y: 10 }}
      animate={{ opacity: 1, y: 0 }}
      className={`
        w-full flex items-center space-x-3 px-3 py-2 rounded-lg text-sm
        ${props.className}
      `}
      onClick={props.onClick}
    >
      <div className="flex gap-x-1 items-center">
        <Icon className="h-4 w-4" />
        [LGH]
      </div>
      <span className="text-xs text-gray-400">{props.building.name}</span>
      <span className="flex-1 text-left">{props.name}</span>
      <ArrowRight className="h-4 w-4 opacity-50" />
    </motion.button>
  )
}<|MERGE_RESOLUTION|>--- conflicted
+++ resolved
@@ -142,11 +142,7 @@
                       .with({ type: 'building' }, (v) => (
                         <Building
                           key={v.id}
-<<<<<<< HEAD
-                          name={v.name ?? 'N/A'}
-=======
                           name={v.name ?? '-'}
->>>>>>> 6f2771a8
                           property={v.property}
                           className={
                             selectedIndex === index
