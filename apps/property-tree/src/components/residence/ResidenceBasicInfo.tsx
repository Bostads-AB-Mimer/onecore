import {
  Card,
  CardContent,
  CardHeader,
  CardTitle,
} from '@/components/ui/v2/Card'
import { useIsMobile } from '../hooks/useMobile'
import { components } from '@/services/api/core/generated/api-types'

interface ResidenceBasicInfoProps {
  residence: components['schemas']['ResidenceDetails']
}

export const ResidenceBasicInfo = ({ residence }: ResidenceBasicInfoProps) => {
  const isMobile = useIsMobile()

  return (
    <>
      <div className="mb-6">
        <h1 className="text-2xl sm:text-3xl font-bold mb-2">
          Lägenhet {residence.code}
        </h1>
        <p className="text-muted-foreground">
          {/* {property?.replace('-', ' ')}, {district} */}
          Byggnad/Fastighet: N/A
        </p>
      </div>

      <Card>
        <CardHeader>
          <CardTitle className="text-lg sm:text-xl">Grundinformation</CardTitle>
        </CardHeader>
        <CardContent>
          <div
            className={`grid ${isMobile ? 'grid-cols-1 gap-y-4' : 'grid-cols-2 md:grid-cols-3 gap-4'}`}
          >
            <div>
<<<<<<< HEAD
              <p className="text-sm text-muted-foreground">Adress</p>
              <p className="font-medium">{residence.name}</p>
=======
              <p className="text-sm text-muted-foreground">Hyresobjektstyp</p>
              <p className="font-medium">
                {residence.propertyObject?.rentalInformation?.type.name}
              </p>
>>>>>>> 40f25f11
            </div>
            <div>
              <p className="text-sm text-muted-foreground">
                Skatteverkets lägenhetsnummer
              </p>
              <p className="font-medium">{residence.code}</p>
            </div>
            <div>
              <p className="text-sm text-muted-foreground">Hyres ID</p>
              <p className="font-medium">{residence.propertyObject.rentalId}</p>
            </div>
            <div>
              <p className="text-sm text-muted-foreground">Typ</p>
              <p className="font-medium">{residence.residenceType.name}</p>
            </div>
            <div>
              <p className="text-sm text-muted-foreground">Status</p>
              <p className="font-medium">
                {residence.status === 'LEASED'
                  ? 'Uthyrd'
                  : residence.status === 'VACANT'
                    ? 'Vakant'
                    : 'N/A'}
              </p>
            </div>
            <div>
              <p className="text-sm text-muted-foreground">Yta</p>
              <p className="font-medium">
                N/A
                {/* {residence.size ? `${residence.size} m²` : '-'} */}
              </p>
            </div>
            <div>
              <p className="text-sm text-muted-foreground">
                Anläggnings ID Mälarenergi
              </p>
              <p className="font-medium">
                {residence.malarEnergiFacilityId || 'N/A'}
              </p>
            </div>
            <div>
              <p className="text-sm text-muted-foreground">
                Befintligt kontrakt från
              </p>
              <p className="font-medium">
                {new Date(residence.validityPeriod.fromDate).toLocaleDateString(
                  'sv-SE'
                )}
              </p>
            </div>
            <div>
              <p className="text-sm text-muted-foreground">
                Befintligt kontrakt till
              </p>
              <p className="font-medium">
                {new Date(residence.validityPeriod.toDate).toLocaleDateString(
                  'sv-SE'
                )}
              </p>
            </div>
          </div>
        </CardContent>
      </Card>
    </>
  )
}<|MERGE_RESOLUTION|>--- conflicted
+++ resolved
@@ -35,15 +35,14 @@
             className={`grid ${isMobile ? 'grid-cols-1 gap-y-4' : 'grid-cols-2 md:grid-cols-3 gap-4'}`}
           >
             <div>
-<<<<<<< HEAD
               <p className="text-sm text-muted-foreground">Adress</p>
               <p className="font-medium">{residence.name}</p>
-=======
+            </div>
+            <div>
               <p className="text-sm text-muted-foreground">Hyresobjektstyp</p>
               <p className="font-medium">
                 {residence.propertyObject?.rentalInformation?.type.name}
               </p>
->>>>>>> 40f25f11
             </div>
             <div>
               <p className="text-sm text-muted-foreground">
