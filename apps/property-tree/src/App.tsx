--- conflicted
+++ resolved
@@ -9,20 +9,14 @@
 import { AuthCallback } from './auth/AuthCallback'
 
 import { CompanyView } from './components/views/CompanyView'
-<<<<<<< HEAD
-=======
 import SearchView from './components/views/SearchView'
->>>>>>> 2c97e0bb
 import PropertyView from './components/views/v2/PropertyView'
 import BuildingView from './components/views/v2/BuildingView'
 import { StaircaseView } from './components/views/StaircaseView'
 import { ResidenceView } from './components/views/ResidenceView'
 import { TenantView } from './components/views/TenantView'
 import { RoomView } from './components/views/RoomView'
-<<<<<<< HEAD
-=======
 import { DashboardView } from './components/views/DashboardView'
->>>>>>> 2c97e0bb
 import { ProtectedRoute } from './auth/ProtectedRoute'
 import { AppLayout } from './components/layout/AppLayout'
 
@@ -50,18 +44,12 @@
                 </ProtectedRoute>
               }
             >
-<<<<<<< HEAD
-              <Route index element={<Navigate to="/companies" replace />} />
-              <Route path="companies/:companyId" element={<CompanyView />} />
-              <Route path="properties" element={<PropertyView />} />
-=======
               <Route index element={<DashboardView />} />
               {/* Legacy route ----------------------------*/}
               <Route path="sv" element={<DashboardView />} />
               {/*------------------------------------------*/}
               <Route path="companies/:companyId" element={<CompanyView />} />
               <Route path="properties" element={<SearchView />} />
->>>>>>> 2c97e0bb
               <Route path="properties/:propertyId" element={<PropertyView />} />
               <Route path="buildings/:buildingId" element={<BuildingView />} />
               <Route
