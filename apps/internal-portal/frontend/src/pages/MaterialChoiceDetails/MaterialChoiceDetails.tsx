<<<<<<< HEAD
import { Box, Typography, Divider, Table, TableBody, TableCell, TableContainer, TableHead, TableRow, Paper } from '@mui/material';
import { useCommittedChoices, RoomType } from './hooks/useCommittedChoices';
import { useLocation, useParams } from 'react-router-dom';


const MaterialChoiceDetails = () => {

  const location = useLocation();
  const searchParams = new URLSearchParams(location.search);
  const apartmentId = searchParams.get('rentalPropertyId') ?? '';

  //const apartmentId = '406-091-08-0101';
  const { data } = useCommittedChoices(apartmentId);
  const roomTypes = data?.roomTypes as RoomType[];

  console.log('roomTypes', roomTypes);

  return (
    <>
      <Box style={{ padding: '4mm', margin: '4mm', /* A4: width: '21cm', height: '29.7cm' */ }}>
        <Typography variant="h1">Materialval</Typography>
        <Divider />
        <Typography variant="h2">Lägenhetsid: {apartmentId}</Typography>

        {roomTypes && Array.isArray(roomTypes) ? (
          roomTypes.map((roomType: RoomType) => (
            <div key={roomType.roomTypeId}>
              {roomType.materialOptionGroups.map((group) => (
                <div key={group.materialOptionGroupId}>
                  {typeof group === 'object' && group.name && (
                    <Typography variant="h4">{group.name || 'Material Options'}</Typography>
                  )}

                  <TableContainer component={Paper}>
                    <Table>
                      <TableHead>
                        <TableRow>
                          <TableCell style={{ width: '25%' }}>RUM</TableCell>
                          <TableCell style={{ width: '25%' }}>VAL</TableCell>
                          <TableCell style={{ width: '50%' }}>BESKRIVNING</TableCell>
                        </TableRow>
                      </TableHead>
                      <TableBody>
                        {roomType.materialOptionGroups.map((group) =>
                          group.materialChoices.map((choice) => (
                            <TableRow key={choice.materialChoiceId}>
                              <TableCell>{roomType.name}</TableCell>
                              <TableCell>
                                {group.materialOptions.find(
                                  (option) => option.materialOptionId === choice.materialOptionId
                                )?.caption || 'null'}
                              </TableCell>
                              <TableCell>
                                {group.materialOptions.find(
                                  (option) => option.materialOptionId === choice.materialOptionId
                                )?.shortDescription || 'null'}
                              </TableCell>
                            </TableRow>
                          ))
                        )}
                      </TableBody>
                    </Table>
                  </TableContainer>
                </div>
              ))}
            </div>
          ))
        ) : (
          <Typography>No data available</Typography>
        )}
      </Box>
    </>
  );
=======
const MaterialChoiceDetails = () => {
  return <></>
>>>>>>> 8c6e7a19
}

export default MaterialChoiceDetails;<|MERGE_RESOLUTION|>--- conflicted
+++ resolved
@@ -1,8 +1,4 @@
-<<<<<<< HEAD
-import { Box, Typography, Divider, Table, TableBody, TableCell, TableContainer, TableHead, TableRow, Paper } from '@mui/material';
-import { useCommittedChoices, RoomType } from './hooks/useCommittedChoices';
-import { useLocation, useParams } from 'react-router-dom';
-
+import { Typography, Divider, Grid, Box } from '@mui/material'
 
 const MaterialChoiceDetails = () => {
 
@@ -72,10 +68,6 @@
       </Box>
     </>
   );
-=======
-const MaterialChoiceDetails = () => {
-  return <></>
->>>>>>> 8c6e7a19
 }
 
 export default MaterialChoiceDetails;