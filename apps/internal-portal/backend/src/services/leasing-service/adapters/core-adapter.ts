--- conflicted
+++ resolved
@@ -16,11 +16,8 @@
   CommentThread,
   CommentThreadId,
   RentalObject,
-<<<<<<< HEAD
   Invoice,
   Lease,
-=======
->>>>>>> 47d4264d
 } from '@onecore/types'
 import { logger } from '@onecore/utilities'
 import { z } from 'zod'
@@ -600,7 +597,6 @@
   }
 }
 
-<<<<<<< HEAD
 async function getInvoicesByContactCode(
   contactCode: string
 ): Promise<AdapterResult<Invoice[], 'not-found' | 'unknown'>> {
@@ -639,8 +635,6 @@
   return { ok: true, data: response.data.content }
 }
 
-=======
->>>>>>> 47d4264d
 export {
   addComment,
   removeComment,
@@ -665,9 +659,6 @@
   getApplicationProfileByContactCode,
   createOrUpdateApplicationProfile,
   getVacantParkingSpaces,
-<<<<<<< HEAD
   getInvoicesByContactCode,
   getLeasesByContactCode,
-=======
->>>>>>> 47d4264d
 }