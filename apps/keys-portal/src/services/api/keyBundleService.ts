--- conflicted
+++ resolved
@@ -1,15 +1,8 @@
-<<<<<<< HEAD
-import { GET, PATCH } from './core/base-api'
+import { GET, PATCH, POST, DELETE } from './core/base-api'
 import type {
   KeyBundle,
   KeyBundleWithLoanStatusResponse,
   BundleWithLoanedKeysInfo,
-} from '../types'
-=======
-import { GET, PATCH, POST, DELETE } from './core/base-api'
-import type {
-  KeyBundle,
-  KeyBundleWithLoanStatusResponse,
   CreateKeyBundleRequest,
   UpdateKeyBundleRequest,
 } from '../types'
@@ -26,7 +19,6 @@
 
   return data?.content ?? []
 }
->>>>>>> 54efc587
 
 /**
  * Search for key bundles by name
